--- conflicted
+++ resolved
@@ -2,11 +2,7 @@
 
 Versions follow [Semantic Versioning](https://semver.org/): `<major>.<minor>.<patch>`.
 
-<<<<<<< HEAD
-* Added pass/fail button functionality to dialog boxes for manual test verification.
-=======
 * Add pass/fail button functionality to dialog boxes for manual test verification.
->>>>>>> 592dcd5e
   [[PR-207](https://github.com/everypinio/hardpy/pull/207)]
 * Add configurable full-size start/stop button for the operator panel with full-size layout option.
   [[PR-206](https://github.com/everypinio/hardpy/pull/206)]
