--- conflicted
+++ resolved
@@ -114,11 +114,7 @@
 }
 
 interface CheckboxComponentProps {
-<<<<<<< HEAD
-  fields: string[]; // Add this line
-=======
   fields: string[];
->>>>>>> 6aa2c665
   selectedCheckboxes: string[];
   setSelectedCheckboxes: (value: string[]) => void;
   handleKeyDown: (event: React.KeyboardEvent) => void;
@@ -128,10 +124,6 @@
 /**
  * TextInputComponent is a reusable input component that allows users to enter text.
  * @param {string} inputText - The current value of the input field.
-<<<<<<< HEAD
- * @returns {JSX.Element} - A controlled input component with auto-focus enabled.
- */
-=======
  * @param {function} setInputText - A function to update the input field value.
  * @param {function} handleKeyDown - A function to handle keydown events on the input field.
  * @param {string} inputPlaceholder - The placeholder text to display in the input field.
@@ -139,7 +131,6 @@
  * @returns {JSX.Element} - A controlled input component with auto-focus enabled.
  */
 /** */
->>>>>>> 6aa2c665
 const TextInputComponent = ({
   inputText,
   setInputText,
@@ -162,19 +153,13 @@
 /**
  * RadioButtonComponent is a reusable component that renders a group of radio buttons.
  * @param {string[]} fields - An array of options to display as radio buttons.
-<<<<<<< HEAD
-=======
  * @param {string} selectedRadioButton - The currently selected radio button value.
->>>>>>> 6aa2c665
  * @param {function} setSelectedRadioButton - A function to update the selected radio button.
  * @param {function} handleKeyDown - A function to handle keydown events on the radio buttons.
  * @param {number} fontSize - The font size for the radio button labels.
  * @returns {JSX.Element} - A group of radio buttons with dynamic styling and auto-focus on the first option.
  */
-<<<<<<< HEAD
-=======
 /** */
->>>>>>> 6aa2c665
 const RadioButtonComponent = ({
   fields,
   selectedRadioButton,
@@ -207,10 +192,7 @@
  * @param {number} fontSize - The font size for the checkbox labels.
  * @returns {JSX.Element} - A group of checkboxes with dynamic styling and auto-focus on the first option.
  */
-<<<<<<< HEAD
-=======
 /** */
->>>>>>> 6aa2c665
 const CheckboxComponent = ({
   fields,
   selectedCheckboxes,
@@ -241,8 +223,6 @@
   </>
 );
 
-<<<<<<< HEAD
-=======
 /**
  * Renders a text input component.
  * @param {Props} props - The properties passed to the component.
@@ -482,7 +462,6 @@
   </Tabs>
 );
 
->>>>>>> 6aa2c665
 /**
  * StartConfirmationDialog is a React component that renders a dialog box with various types of input widgets.
  * It supports text input, numeric input, radio buttons, checkboxes, and multi-step forms.
@@ -714,16 +693,11 @@
     naturalHeight: number,
     widthFactor: number
   ): { width: number; height: number } => ({
-<<<<<<< HEAD
-    width: (naturalWidth * (widthFactor || 100)) / 100,
-    height: (naturalHeight * (widthFactor || 100)) / 100,
-=======
     width:
       (naturalWidth * (widthFactor || IMAGE_SCALE_FACTOR)) / IMAGE_SCALE_FACTOR,
     height:
       (naturalHeight * (widthFactor || IMAGE_SCALE_FACTOR)) /
       IMAGE_SCALE_FACTOR,
->>>>>>> 6aa2c665
   });
 
   /**
@@ -882,126 +856,6 @@
             {line}
           </p>
         ))}
-<<<<<<< HEAD
-        {widgetType === WidgetType.TextInput && (
-          <TextInputComponent
-            inputText={inputText}
-            setInputText={setInputText}
-            handleKeyDown={handleKeyDown}
-            inputPlaceholder={inputPlaceholder}
-            type="text"
-          />
-        )}
-        {widgetType === WidgetType.NumericInput && (
-          <TextInputComponent
-            inputText={inputText}
-            setInputText={setInputText}
-            handleKeyDown={handleKeyDown}
-            inputPlaceholder={inputPlaceholder}
-            type="number"
-          />
-        )}
-        {widgetType === WidgetType.RadioButton && (
-          <RadioButtonComponent
-            fields={props.widget_info?.fields ?? []}
-            selectedRadioButton={selectedRadioButton}
-            setSelectedRadioButton={setSelectedRadioButton}
-            handleKeyDown={handleKeyDown}
-            fontSize={props.font_size ?? 12}
-          />
-        )}
-        {widgetType === WidgetType.Checkbox && (
-          <CheckboxComponent
-            fields={props.widget_info?.fields ?? []}
-            selectedCheckboxes={selectedCheckboxes}
-            setSelectedCheckboxes={setSelectedCheckboxes}
-            handleKeyDown={handleKeyDown}
-            fontSize={props.font_size ?? 12}
-          />
-        )}
-        {widgetType === WidgetType.Multistep && (
-          <Tabs id={props.title_bar}>
-            {props.widget_info?.steps?.map((step: Step) => (
-              <Tab
-                id={step.info?.title}
-                key={step.info?.title}
-                title={step.info?.title}
-                style={{ fontSize: `${props.font_size}px` }}
-                panel={
-                  <div className="step-container">
-                    <div className="step-content">
-                      {step.info?.text?.split("\n").map((line) => (
-                        <p key={line} style={{ textAlign: "left" }}>
-                          {line}
-                        </p>
-                      ))}
-                      {step.info.image && (
-                        <img
-                          src={`data:image/image;base64,${step.info.image?.base64}`}
-                          alt={""}
-                          style={{
-                            maxWidth: `${imageStepDimensions.width + baseDialogDimensions.width}px`,
-                            maxHeight: `${imageStepDimensions.height + baseDialogDimensions.height}px`,
-                            transform: `scale(${(step.info.image?.width ?? 100) / 100})`,
-                            transformOrigin: `top center`,
-                            ...imageStyle,
-                          }}
-                        />
-                      )}
-                      {step.info.html?.code_or_url &&
-                        step.info.html?.is_raw_html && (
-                          <iframe
-                            srcDoc={step.info.html?.code_or_url}
-                            height={
-                              (imageStepDimensions.height +
-                                baseDialogDimensions.height) *
-                              htmlHeightIndex *
-                              ((step.info.html?.width ?? 100) / 100)
-                            }
-                            width={
-                              (imageStepDimensions.width +
-                                baseDialogDimensions.width) *
-                              htmlWidthIndex *
-                              ((step.info.html?.width ?? 100) / 100)
-                            }
-                            style={{
-                              border: step.info.html?.border
-                                ? `${step.info.html?.border}px solid black`
-                                : "none",
-                            }}
-                            title="HTML Code"
-                          />
-                        )}
-                      {step.info.html?.code_or_url &&
-                        !step.info.html?.is_raw_html && (
-                          <iframe
-                            src={step.info.html?.code_or_url}
-                            height={
-                              (imageStepDimensions.height +
-                                baseDialogDimensions.height) *
-                              htmlHeightIndex *
-                              ((step.info.html?.width ?? 100) / 100)
-                            }
-                            width={
-                              (imageStepDimensions.width +
-                                baseDialogDimensions.width) *
-                              htmlWidthIndex *
-                              ((step.info.html?.width ?? 100) / 100)
-                            }
-                            style={{
-                              border: `${step.info.html?.border ?? 0}px solid black`,
-                            }}
-                            title="HTML Link"
-                          />
-                        )}
-                    </div>
-                  </div>
-                }
-              ></Tab>
-            ))}
-          </Tabs>
-        )}
-=======
         {widgetType === WidgetType.TextInput &&
           renderTextInput(props, inputText, setInputText, handleKeyDown)}
         {widgetType === WidgetType.NumericInput &&
@@ -1030,7 +884,6 @@
             imageStyle,
             maxSizeFactor
           )}
->>>>>>> 6aa2c665
         <p> </p>
         {props.image_base64 && (
           <div className="image-container">
