--- conflicted
+++ resolved
@@ -2,9 +2,8 @@
 
 Versions follow [Semantic Versioning](https://semver.org/): `<major>.<minor>.<patch>`.
 
-<<<<<<< HEAD
 * Add the ability to add html-pages to dialog boxes and operator messages.
-=======
+
 ## HardPy 0.10.1
 
 * Fix **StandCloud** authorization process in Windows.
@@ -16,7 +15,6 @@
 * Add support for **StandCloud** login and logout with `sc-login` and `sc-logout` commands.
 * Add **alert** field in **statestore** database.
 * Add alert to control panel by calling `set_alert` method in `HardpyPlugin`.
->>>>>>> 937d7c3c
 
 ## HardPy 0.9.0
 
