--- conflicted
+++ resolved
@@ -232,12 +232,8 @@
         - NUMERIC_INPUT: float.
         - RADIOBUTTON: str.
         - CHECKBOX: list[str].
-<<<<<<< HEAD
-        - IMAGE: None.
+        - IMAGE: bool.
         - MULTISTEP: None.
-=======
-        - IMAGE: bool.
->>>>>>> 5194015c
 
     Raises:
         ValueError: If the 'message' argument is empty.
