--- conflicted
+++ resolved
@@ -136,8 +136,7 @@
   }
 
   // If no explicitly stopped case found, return the last failed test case
-  // eslint-disable-next-line @typescript-eslint/no-explicit-any
-  let lastFailedTestCase: any = null;
+  let lastFailedTestCase: { moduleName: string; caseName: string; assertionMsg?: string } | null = null;
   for (const [moduleId, module] of Object.entries(testRunData.modules)) {
     if (module.cases) {
       for (const [caseId, testCase] of Object.entries(module.cases)) {
@@ -152,7 +151,7 @@
     }
   }
 
-  return lastFailedTestCase;
+  return lastFailedTestCase || undefined;
 };
 
 /**
@@ -516,7 +515,6 @@
       }> = [];
 
       if (!testPassed && !testStopped && db_row.modules) {
-<<<<<<< HEAD
         Object.entries(db_row.modules).forEach(([moduleId, module]) => {
           if (module.cases) {
             Object.entries(module.cases).forEach(([caseId, testCase]) => {
@@ -528,25 +526,6 @@
                 });
               }
             });
-=======
-        Object.entries(db_row.modules).forEach(
-          // eslint-disable-next-line @typescript-eslint/no-explicit-any
-          ([moduleId, module]: [string, any]) => {
-            if (module.cases) {
-              Object.entries(module.cases).forEach(
-                // eslint-disable-next-line @typescript-eslint/no-explicit-any
-                ([caseId, testCase]: [string, any]) => {
-                  if (testCase.status === "failed") {
-                    failedTestCases.push({
-                      moduleName: module.name || moduleId,
-                      caseName: testCase.name || caseId,
-                      assertionMsg: testCase.assertion_msg || undefined,
-                    });
-                  }
-                }
-              );
-            }
->>>>>>> b7f100ab
           }
         });
       }
