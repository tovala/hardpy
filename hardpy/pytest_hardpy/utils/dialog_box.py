# Copyright (c) 2024 Everypin
# GNU General Public License v3.0 (see LICENSE or https://www.gnu.org/licenses/gpl-3.0.txt)
from __future__ import annotations

import base64
from abc import ABC, abstractmethod
from ast import literal_eval
from copy import deepcopy
from dataclasses import dataclass
from enum import Enum
from typing import Any, Final

from hardpy.pytest_hardpy.utils.exception import ImageError, WidgetInfoError


class WidgetType(Enum):
    """Dialog box widget type."""

    BASE = "base"
    TEXT_INPUT = "textinput"
    NUMERIC_INPUT = "numericinput"
    RADIOBUTTON = "radiobutton"
    CHECKBOX = "checkbox"
    STEP = "step"
    MULTISTEP = "multistep"


class IWidget(ABC):
    """Dialog box widget interface."""

<<<<<<< HEAD
    def __init__(
        self,
        widget_type: WidgetType,
    ) -> None:
=======
    def __init__(self, widget_type: WidgetType) -> None:
>>>>>>> 2028ba1c
        self.type: Final[str] = widget_type.value
        self.info: dict = {}

    @abstractmethod
    def convert_data(self, input_data: str | None) -> Any | None:  # noqa: ANN401
        """Get the widget data in the correct format.

        Args:
            input_data (str | None): input string or nothing.

        Returns:
            Any: Widget data in the correct format
        """
        raise NotImplementedError


class BaseWidget(IWidget):
    """Widget info interface."""

    def __init__(
        self,
        widget_type: WidgetType = WidgetType.BASE,
    ) -> None:
        super().__init__(widget_type)

    def convert_data(self, input_data: str | None = None) -> bool:  # noqa: ARG002
        """Get base widget data, i.e. None.

        Args:
            input_data (str): input string

        Returns:
            bool: True if confirm button is pressed
        """
        return True


class TextInputWidget(IWidget):
    """Text input widget."""

    def __init__(self) -> None:
        """Initialize the TextInputWidget."""
        super().__init__(WidgetType.TEXT_INPUT)

    def convert_data(self, input_data: str) -> str:
        """Get the text input data in the string format.

        Args:
            input_data (str): input string

        Returns:
            str: Text input string data
        """
        return input_data


class NumericInputWidget(IWidget):
    """Numeric input widget."""

    def __init__(self) -> None:
        """Initialize the NumericInputWidget."""
        super().__init__(WidgetType.NUMERIC_INPUT)

    def convert_data(self, input_data: str) -> float | None:
        """Get the numeric widget data in the correct format.

        Args:
            input_data (str): input string

        Returns:
            float | None: Numeric data or None if the input is not a number
        """
        try:
            return float(input_data)
        except ValueError:
            return None


class RadiobuttonWidget(IWidget):
    """Radiobutton widget."""

    def __init__(self, fields: list[str]) -> None:
        """Initialize the RadiobuttonWidget.

        Args:
            fields (list[str]): Radiobutton fields.

        Raises:
            ValueError: If the fields list is empty.
        """
        super().__init__(WidgetType.RADIOBUTTON)
        if not fields:
            msg = "RadiobuttonWidget must have at least one field"
            raise ValueError(msg)
        if len(fields) != len(set(fields)):
            msg = "RadiobuttonWidget fields must be unique"
            raise ValueError(msg)
        self.info["fields"] = fields

    def convert_data(self, input_data: str) -> str:
        """Get the radiobutton widget data in the correct format.

        Args:
            input_data (str): input string

        Returns:
            str: Radiobutton string data
        """
        return input_data


class CheckboxWidget(IWidget):
    """Checkbox widget."""

    def __init__(self, fields: list[str]) -> None:
        """Initialize the CheckboxWidget.

        Args:
            fields (list[str]): Checkbox fields.

        Raises:
            ValueError: If the fields list is empty.
        """
        super().__init__(WidgetType.CHECKBOX)
        if not fields:
            msg = "Checkbox must have at least one field"
            raise ValueError(msg)
        if len(fields) != len(set(fields)):
            msg = "CheckboxWidget fields must be unique"
            raise ValueError(msg)
        self.info["fields"] = fields

    def convert_data(self, input_data: str) -> list[str] | None:
        """Get the checkbox widget data in the correct format.

        Args:
            input_data (str): input string

        Returns:
            (list[str] | None): Checkbox string data or None if the input is not a list
        """
        try:
            return literal_eval(input_data)
        except ValueError:
            return None


<<<<<<< HEAD
class ImageComponent:
    """Image component."""

    def __init__(
        self,
        address: str,
        width: int = 100,
        border: int = 0,
    ) -> None:
        """Validate the image fields and defines the base64 if it does not exist.

        Args:
            address (str): image address
            width (int): image width
            border (int): image border

        Raises:
            ImageError: If both address and base64data are specified.
        """
        if width < 1:
            msg = "Width must be positive"
            raise WidgetInfoError(msg)

        if border < 0:
            msg = "Border must be non-negative"
            raise WidgetInfoError(msg)

        try:
            with open(address, "rb") as file:  # noqa: PTH123
                file_data = file.read()
        except FileNotFoundError:
            msg = "The image address is invalid"
            raise ImageError(msg)  # noqa: B904
        self.address = address
        self.width = width
        self.border = border
        self.base64 = base64.b64encode(file_data).decode("utf-8")

    def convert_data(self, input_data: str | None = None) -> bool:  # noqa: ARG002
        """Get the image component data, i.e. None.

        Args:
            input_data (str | None): input string or nothing.

        Returns:
            bool: True if confirm button is pressed
        """
        return True

    def to_dict(self) -> dict:
        """Convert ImageComponent to dictionary.

        Returns:
            dict: ImageComponent dictionary.
        """
        return {
            "address": self.address,
            "width": self.width,
            "base64": self.base64,
            "border": self.border,
        }


=======
>>>>>>> 2028ba1c
class StepWidget(IWidget):
    """Step widget.

    Args:
        title (str): Step title
        text (str | None): Step text
        image (ImageComponent | None): Step image

    Raises:
        WidgetInfoError: If the text or widget are not provided.
    """

    def __init__(
        self,
        title: str,
        text: str | None,
        image: ImageComponent | None = None,
    ) -> None:
        super().__init__(WidgetType.STEP)
        if text is None and image is None:
            msg = "Text or image must be provided"
            raise WidgetInfoError(msg)
        self.info["title"] = title
        if isinstance(text, str):
            self.info["text"] = text
        if isinstance(image, ImageComponent):
            self.info["image"] = image.__dict__

    def convert_data(self, input_data: str) -> bool:  # noqa: ARG002
        """Get the step widget data in the correct format.

        Args:
            input_data (str): input string

        Returns:
            bool: True if confirm button is pressed
        """
        return True


class MultistepWidget(IWidget):
    """Multistep widget."""

<<<<<<< HEAD
    def __init__(
        self,
        steps: list[StepWidget],
    ) -> None:
=======
    def __init__(self, steps: list[StepWidget]) -> None:
>>>>>>> 2028ba1c
        """Initialize the MultistepWidget.

        Args:
            steps (list[StepWidget]): A list with info about the steps.

        Raises:
            ValueError: If the provided list of steps is empty.
        """
        super().__init__(WidgetType.MULTISTEP)
        if not steps:
            msg = "MultistepWidget must have at least one step"
            raise ValueError(msg)
        title_set = set()
        self.info["steps"] = []
        for step in steps:
            title = step.info["title"]
            if title in title_set:
                msg = "MultistepWidget must have unique step titles"
                raise ValueError(msg)
            title_set.add(title)
            self.info["steps"].append(step.__dict__)

    def convert_data(self, input_data: str) -> bool:  # noqa: ARG002
        """Get the multistep widget data in the correct format.

        Args:
            input_data (str): input string

        Returns:
            bool: True if confirm button is pressed
        """
        return True


class ImageComponent:
    """Image component."""

    def __init__(
        self,
        address: str,
        width: int = 100,
        border: int = 0,
    ) -> None:
        """Validate the image fields and defines the base64 if it does not exist.

        Args:
            address (str): image address
            width (int): image width
            border (int): image border

        Raises:
            ImageError: If both address and base64data are specified.
        """
        if width < 1:
            msg = "Width must be positive"
            raise WidgetInfoError(msg)

        if border < 0:
            msg = "Border must be non-negative"
            raise WidgetInfoError(msg)

        try:
            with open(address, "rb") as file:  # noqa: PTH123
                file_data = file.read()
        except FileNotFoundError:
            msg = "The image address is invalid"
            raise ImageError(msg)  # noqa: B904
        self.address = address
        self.width = width
        self.border = border
        self.base64 = base64.b64encode(file_data).decode("utf-8")

    def to_dict(self) -> dict:
        """Convert ImageComponent to dictionary.

        Returns:
            dict: ImageComponent dictionary.
        """
        return {
            "address": self.address,
            "width": self.width,
            "base64": self.base64,
            "border": self.border,
        }


@dataclass
class DialogBox:
    """Dialog box data.

    Args:
        dialog_text (str): dialog text
        title_bar (str | None): title bar
        widget (IWidget | None): widget info
        image (ImageComponent | None): image
    """

    def __init__(
        self,
        dialog_text: str,
        title_bar: str | None = None,
        widget: IWidget | None = None,
        image: ImageComponent | None = None,
    ) -> None:
        self.widget: IWidget = BaseWidget() if widget is None else widget
        self.image: ImageComponent | None = image
        self.dialog_text: str = dialog_text
        self.title_bar: str | None = title_bar

    def to_dict(self) -> dict:
        """Convert DialogBox to dictionary.

        Returns:
            dict: DialogBox dictionary.
        """
        dbx_dict = deepcopy(self.__dict__)
        dbx_dict["widget"] = deepcopy(self.widget.__dict__)
        if self.image:
            dbx_dict["image"] = deepcopy(self.image.__dict__)
        return dbx_dict<|MERGE_RESOLUTION|>--- conflicted
+++ resolved
@@ -28,14 +28,7 @@
 class IWidget(ABC):
     """Dialog box widget interface."""
 
-<<<<<<< HEAD
-    def __init__(
-        self,
-        widget_type: WidgetType,
-    ) -> None:
-=======
     def __init__(self, widget_type: WidgetType) -> None:
->>>>>>> 2028ba1c
         self.type: Final[str] = widget_type.value
         self.info: dict = {}
 
@@ -183,72 +176,6 @@
             return None
 
 
-<<<<<<< HEAD
-class ImageComponent:
-    """Image component."""
-
-    def __init__(
-        self,
-        address: str,
-        width: int = 100,
-        border: int = 0,
-    ) -> None:
-        """Validate the image fields and defines the base64 if it does not exist.
-
-        Args:
-            address (str): image address
-            width (int): image width
-            border (int): image border
-
-        Raises:
-            ImageError: If both address and base64data are specified.
-        """
-        if width < 1:
-            msg = "Width must be positive"
-            raise WidgetInfoError(msg)
-
-        if border < 0:
-            msg = "Border must be non-negative"
-            raise WidgetInfoError(msg)
-
-        try:
-            with open(address, "rb") as file:  # noqa: PTH123
-                file_data = file.read()
-        except FileNotFoundError:
-            msg = "The image address is invalid"
-            raise ImageError(msg)  # noqa: B904
-        self.address = address
-        self.width = width
-        self.border = border
-        self.base64 = base64.b64encode(file_data).decode("utf-8")
-
-    def convert_data(self, input_data: str | None = None) -> bool:  # noqa: ARG002
-        """Get the image component data, i.e. None.
-
-        Args:
-            input_data (str | None): input string or nothing.
-
-        Returns:
-            bool: True if confirm button is pressed
-        """
-        return True
-
-    def to_dict(self) -> dict:
-        """Convert ImageComponent to dictionary.
-
-        Returns:
-            dict: ImageComponent dictionary.
-        """
-        return {
-            "address": self.address,
-            "width": self.width,
-            "base64": self.base64,
-            "border": self.border,
-        }
-
-
-=======
->>>>>>> 2028ba1c
 class StepWidget(IWidget):
     """Step widget.
 
@@ -292,14 +219,7 @@
 class MultistepWidget(IWidget):
     """Multistep widget."""
 
-<<<<<<< HEAD
-    def __init__(
-        self,
-        steps: list[StepWidget],
-    ) -> None:
-=======
     def __init__(self, steps: list[StepWidget]) -> None:
->>>>>>> 2028ba1c
         """Initialize the MultistepWidget.
 
         Args:
