// Copyright (c) 2024 Everypin
// GNU General Public License v3.0 (see LICENSE or https://www.gnu.org/licenses/gpl-3.0.txt)

import React, { useState, useEffect, useRef } from "react";
import axios from "axios";
import {
  Button,
  Classes,
  Dialog,
  InputGroup,
  Radio,
  Checkbox,
  Tab,
  Tabs,
} from "@blueprintjs/core";
import { notification } from "antd";
import {
  BASE_DIALOG_DIMENSIONS,
  MAX_SIZE_FACTOR,
  MIN_SIZE_FACTOR,
  LINE_HEIGHT_FACTOR,
  BASE_FONT_SIZE,
  HTML_IFRAME_SCALE_FACTOR,
  HTML_IFRAME_WIDTH_FACTOR,
  IMAGE_SCALE_FACTOR,
  calculateDialogDimensions,
} from "./DialogUtils";
import { useTranslation } from "react-i18next";

const HEX_BASE = 16;
const screenWidth = window.screen.width;
const screenHeight = window.screen.height;
const PHONE_SCALE_FACTOR = 0.8;
const MONITOR_SCALE_FACTOR = 0.6;

interface Props {
  title_bar: string;
  dialog_text: string;
  onConfirm?: (inputText: string) => void;
  width?: string;
  widget_type?: WidgetType;
  widget_info?: WidgetInfo;
  image_base64?: string;
  image_width?: number;
  image_border?: number;
  is_visible?: boolean;
  id?: string;
  font_size?: number;
  html_url?: string;
  html_code?: string;
  html_width?: number;
  html_border?: number;
  language?: string;
  pass_fail?: boolean;
}

export enum WidgetType {
  Base = "base",
  TextInput = "textinput",
  NumericInput = "numericinput",
  RadioButton = "radiobutton",
  Checkbox = "checkbox",
  Multistep = "multistep",
}

interface ImageComponent {
  base64?: string;
  width?: number;
  border?: number;
}

interface HTMLComponent {
  code_or_url?: string;
  is_raw_html?: boolean;
  width?: number;
  border?: number;
}

interface StepWidgetInfo {
  type: string;
  info: WidgetInfo;
}

interface StepInfo {
  title: string;
  text?: string;
  widget?: StepWidgetInfo;
  image?: ImageComponent;
  html?: HTMLComponent;
}

interface Step {
  type: string;
  info: StepInfo;
}

interface WidgetInfo {
  fields?: string[];
  text?: string;
  steps?: Step[];
}

interface TextInputComponentProps {
  inputText: string;
  setInputText: (value: string) => void;
  handleKeyDown: (event: React.KeyboardEvent) => void;
  inputPlaceholder?: string;
  type: string;
  passFail?: boolean;
  onEnterPress?: () => void;
}

interface RadioButtonComponentProps {
  fields: string[];
  selectedRadioButton: string;
  setSelectedRadioButton: (value: string) => void;
  handleKeyDown: (event: React.KeyboardEvent) => void;
  fontSize: number;
  passFail?: boolean;
  onEnterPress?: () => void;
}

interface CheckboxComponentProps {
  fields: string[];
  selectedCheckboxes: string[];
  setSelectedCheckboxes: (value: string[]) => void;
  handleKeyDown: (event: React.KeyboardEvent) => void;
  fontSize: number;
  passFail?: boolean;
  onEnterPress?: () => void;
}

/**
 * TextInputComponent is a reusable input component that allows users to enter text.
 * When `pass_fail` is enabled and Enter is pressed, it prevents default submission
 * and focuses the "Pass" button without triggering it.
 *
 * @param {string} inputText - The current value of the input field.
 * @param {function} setInputText - A function to update the input field value.
 * @param {function} handleKeyDown - A function to handle keydown events on the input field.
 * @param {string} inputPlaceholder - The placeholder text to display in the input field.
 * @param {string} type - The type of the input field.
 * @param {boolean} passFail - Whether pass/fail buttons are enabled.
 * @param {function} onEnterPress - Callback to focus the "Pass" button (not trigger it).
 * @returns {JSX.Element} - A controlled input component with auto-focus enabled.
 */
const TextInputComponent = ({
  inputText,
  setInputText,
  handleKeyDown,
  inputPlaceholder,
  type,
  passFail: pass_fail,
  onEnterPress,
}: TextInputComponentProps): JSX.Element => {
  const handleKeyDownWithFocus = (event: React.KeyboardEvent) => {
    if (pass_fail && event.key === "Enter") {
      event.preventDefault(); // Prevent form submission or default behavior
      onEnterPress?.(); // Only focus the "Pass" button, do NOT trigger it
    } else {
      handleKeyDown(event);
    }
  };

  return (
    <InputGroup
      value={inputText}
      onChange={(event: React.ChangeEvent<HTMLInputElement>) =>
        setInputText(event.target.value)
      }
      onKeyDown={handleKeyDownWithFocus}
      placeholder={inputPlaceholder}
      type={type}
      autoFocus={true}
    />
  );
};

/**
 * RadioButtonComponent renders a group of radio buttons.
 * When `pass_fail` is enabled and Enter is pressed, it focuses the "Pass" button
 * without submitting or selecting anything automatically.
 *
 * @param {string[]} fields - An array of options to display as radio buttons.
 * @param {string} selectedRadioButton - The currently selected radio button value.
 * @param {function} setSelectedRadioButton - A function to update the selected radio button.
 * @param {function} handleKeyDown - A function to handle keydown events on the radio buttons.
 * @param {number} fontSize - The font size for the radio button labels.
 * @param {boolean} passFail - Whether pass/fail mode is active.
 * @param {function} onEnterPress - Callback to focus "Pass" button on Enter.
 * @returns {JSX.Element} - A group of radio buttons with dynamic styling and auto-focus on the first option.
 */
const RadioButtonComponent = ({
  fields,
  selectedRadioButton,
  setSelectedRadioButton,
  handleKeyDown,
  fontSize,
  passFail: pass_fail,
  onEnterPress,
}: RadioButtonComponentProps): JSX.Element => {
  const handleKeyDownWithFocus = (event: React.KeyboardEvent) => {
    if (pass_fail && event.key === "Enter") {
      event.preventDefault();
      onEnterPress?.();
    } else {
      handleKeyDown(event);
    }
  };

  return (
    <>
      {fields?.map((option: string) => (
        <Radio
          key={option}
          label={option}
          checked={selectedRadioButton === option}
          onChange={() => setSelectedRadioButton(option)}
          onKeyDown={handleKeyDownWithFocus}
          style={{ fontSize: `${fontSize}px` }}
          autoFocus={option === fields[0]}
        />
      ))}
    </>
  );
};

/**
 * CheckboxComponent is a reusable component that renders a group of checkboxes.
 * When `pass_fail` is enabled and Enter is pressed, it focuses the "Pass" button
 * without triggering any action.
 *
 * @param {string[]} fields - An array of options to display as checkboxes.
 * @param {string[]} selectedCheckboxes - An array of currently selected checkbox values.
 * @param {function} setSelectedCheckboxes - A function to update the selected checkboxes.
 * @param {function} handleKeyDown - A function to handle keydown events on the checkboxes.
 * @param {number} fontSize - The font size for the checkbox labels.
 * @param {boolean} passFail - Whether pass/fail mode is active.
 * @param {function} onEnterPress - Callback to focus "Pass" button on Enter.
 * @returns {JSX.Element} - A group of checkboxes with dynamic styling and auto-focus on the first option.
 */
const CheckboxComponent = ({
  fields,
  selectedCheckboxes,
  setSelectedCheckboxes,
  handleKeyDown,
  fontSize,
  passFail: pass_fail,
  onEnterPress,
}: CheckboxComponentProps): JSX.Element => {
  const handleKeyDownWithFocus = (event: React.KeyboardEvent) => {
    if (pass_fail && event.key === "Enter") {
      event.preventDefault();
      onEnterPress?.();
    } else {
      handleKeyDown(event);
    }
  };

  return (
    <>
      {fields?.map((option: string) => (
        <Checkbox
          key={option}
          label={option}
          checked={selectedCheckboxes.includes(option)}
          autoFocus={option === fields[0]}
          onKeyDown={handleKeyDownWithFocus}
          style={{ fontSize: `${fontSize}px` }}
          onChange={() => {
            if (selectedCheckboxes.includes(option)) {
              setSelectedCheckboxes(
                selectedCheckboxes.filter((item) => item !== option)
              );
            } else {
              setSelectedCheckboxes([...selectedCheckboxes, option]);
            }
          }}
        />
      ))}
    </>
  );
};

/**
 * Renders a text input component.
 * @param {Props} props - The properties passed to the component.
 * @param {string} inputText - The current value of the input field.
 * @param {function} setInputText - A function to update the value of the input field.
 * @param {function} handleKeyDown - A function to handle keydown events on the input field.
 * @returns {JSX.Element} - A text input component with specified properties.
 */
const renderTextInput = (
  props: Props,
  inputText: string,
  setInputText: (value: string) => void,
  handleKeyDown: (event: React.KeyboardEvent) => void,
  t: (key: string) => string,
  onEnterPress?: () => void
): JSX.Element => (
  <TextInputComponent
    inputText={inputText}
    setInputText={setInputText}
    handleKeyDown={handleKeyDown}
    inputPlaceholder={t("operatorDialog.enterAnswer")}
    type="text"
    passFail={props.pass_fail}
    onEnterPress={onEnterPress}
  />
);

/**
 * Renders a numeric input component.
 * @param {Props} props - The properties passed to the component.
 * @param {string} inputText - The current value of the input field.
 * @param {function} setInputText - A function to update the value of the input field.
 * @param {function} handleKeyDown - A function to handle keydown events on the input field.
 * @returns {JSX.Element} - A numeric input component with specified properties.
 */
const renderNumericInput = (
  props: Props,
  inputText: string,
  setInputText: (value: string) => void,
  handleKeyDown: (event: React.KeyboardEvent) => void,
  t: (key: string) => string,
  onEnterPress?: () => void
): JSX.Element => (
  <TextInputComponent
    inputText={inputText}
    setInputText={setInputText}
    handleKeyDown={handleKeyDown}
    inputPlaceholder={t("operatorDialog.enterAnswer")}
    type="number"
    passFail={props.pass_fail}
    onEnterPress={onEnterPress}
  />
);

/**
 * Renders a radio button component.
 * @param {Props} props - The properties passed to the component.
 * @param {string} selectedRadioButton - The currently selected radio button.
 * @param {function} setSelectedRadioButton - A function to update the selected radio button.
 * @param {function} handleKeyDown - A function to handle keydown events on the radio buttons.
 * @returns {JSX.Element} - A radio button component with specified properties.
 */
const renderRadioButton = (
  props: Props,
  selectedRadioButton: string,
  setSelectedRadioButton: (value: string) => void,
  handleKeyDown: (event: React.KeyboardEvent) => void,
  onEnterPress?: () => void
): JSX.Element => (
  <RadioButtonComponent
    fields={props.widget_info?.fields ?? []}
    selectedRadioButton={selectedRadioButton}
    setSelectedRadioButton={setSelectedRadioButton}
    handleKeyDown={handleKeyDown}
    fontSize={props.font_size ?? 12}
    passFail={props.pass_fail}
    onEnterPress={onEnterPress}
  />
);

/**
 * Renders a checkbox component.
 * @param {Props} props - The properties passed to the component.
 * @param {string[]} selectedCheckboxes - An array of currently selected checkbox values.
 * @param {function} setSelectedCheckboxes - A function to update the selected checkboxes.
 * @param {function} handleKeyDown - A function to handle keydown events on the checkboxes.
 * @returns {JSX.Element} - A checkbox component with specified properties.
 */
const renderCheckbox = (
  props: Props,
  selectedCheckboxes: string[],
  setSelectedCheckboxes: (value: string[]) => void,
  handleKeyDown: (event: React.KeyboardEvent) => void,
  onEnterPress?: () => void
): JSX.Element => (
  <CheckboxComponent
    fields={props.widget_info?.fields ?? []}
    selectedCheckboxes={selectedCheckboxes}
    setSelectedCheckboxes={setSelectedCheckboxes}
    handleKeyDown={handleKeyDown}
    fontSize={props.font_size ?? 12}
    passFail={props.pass_fail}
    onEnterPress={onEnterPress}
  />
);

/**
 * Renders an HTML code iframe.
 * @param {string} htmlCode - The HTML code to render.
 * @param {number} height - The height of the iframe.
 * @param {number} width - The width of the iframe.
 * @param {number} border - The border size of the iframe.
 * @returns {JSX.Element} - An iframe element with the specified HTML code.
 */
const renderHTMLCode = (
  htmlCode: string,
  height: number,
  width: number,
  border: number,
  t: (key: string) => string
): JSX.Element => (
  <iframe
    srcDoc={htmlCode}
    height={height}
    width={width}
    style={{
      border: `${border}px solid black`,
    }}
    title={t("operatorDialog.htmlCodeTitle")}
  />
);

/**
 * Renders an HTML link iframe.
 * @param {string} htmlUrl - The URL to render.
 * @param {number} height - The height of the iframe.
 * @param {number} width - The width of the iframe.
 * @param {number} border - The border size of the iframe.
 * @returns {JSX.Element} - An iframe element with the specified URL.
 */
const renderHTMLLink = (
  htmlUrl: string,
  height: number,
  width: number,
  border: number,
  t: (key: string) => string
): JSX.Element => (
  <iframe
    src={htmlUrl}
    height={height}
    width={width}
    style={{
      border: `${border}px solid black`,
    }}
    title={t("operatorDialog.htmlLinkTitle")}
  />
);

/**
 * Renders a multistep component with tabs, each containing text, images, or HTML content.
 * @param {Props} props - The properties passed to the component.
 * @param {Object} imageStepDimensions - The dimensions of the image step.
 * @param {Object} baseDialogDimensions - The base dimensions of the dialog.
 * @param {number} htmlHeightIndex - The height index for HTML content.
 * @param {number} htmlWidthIndex - The width index for HTML content.
 * @param {React.CSSProperties} imageStyle - The style properties for the image.
 * @returns {JSX.Element} - A multistep component with tabs containing various content types.
 */
const renderMultistep = (
  props: Props,
  imageStepDimensions: { width: number; height: number },
  baseDialogDimensions: { width: number; height: number },
  htmlHeightIndex: number,
  htmlWidthIndex: number,
  imageStyle: React.CSSProperties,
  maxSizeFactor: number,
  t: (key: string) => string
): JSX.Element => (
  <Tabs id={props.title_bar}>
    {props.widget_info?.steps?.map((step: Step) => (
      <Tab
        id={step.info?.title}
        key={step.info?.title}
        title={step.info?.title}
        style={{ fontSize: `${props.font_size}px` }}
        panel={
          <div className="step-container">
            <div className="step-content">
              {step.info?.text?.split("\n").map((line) => (
                <p key={line} style={{ textAlign: "left" }}>
                  {line}
                </p>
              ))}
              {step.info.image && (
                <img
                  src={`data:image/image;base64,${step.info.image?.base64}`}
                  alt={""}
                  style={{
                    maxWidth: `${Math.min(
                      imageStepDimensions.width + baseDialogDimensions.width,
                      screenWidth * maxSizeFactor
                    )}px`,
                    maxHeight: `${Math.min(
                      imageStepDimensions.height + baseDialogDimensions.height,
                      screenHeight * maxSizeFactor
                    )}px`,
                    transform: `scale(${(step.info.image?.width ?? IMAGE_SCALE_FACTOR) / IMAGE_SCALE_FACTOR})`,
                    transformOrigin: `top center`,
                    ...imageStyle,
                  }}
                />
              )}
              {step.info.html?.code_or_url &&
                step.info.html?.is_raw_html &&
                renderHTMLCode(
                  step.info.html.code_or_url,
                  Math.min(
                    (imageStepDimensions.height + baseDialogDimensions.height) *
                      htmlHeightIndex *
                      ((step.info.html?.width ?? IMAGE_SCALE_FACTOR) /
                        IMAGE_SCALE_FACTOR),
                    screenHeight * maxSizeFactor
                  ),
                  Math.min(
                    (imageStepDimensions.width + baseDialogDimensions.width) *
                      htmlWidthIndex *
                      ((step.info.html?.width ?? IMAGE_SCALE_FACTOR) /
                        IMAGE_SCALE_FACTOR),
                    screenWidth * maxSizeFactor
                  ),
                  step.info.html?.border ?? 0,
                  t
                )}
              {step.info.html?.code_or_url &&
                !step.info.html?.is_raw_html &&
                renderHTMLLink(
                  step.info.html.code_or_url,
                  Math.min(
                    (imageStepDimensions.height + baseDialogDimensions.height) *
                      htmlHeightIndex *
                      ((step.info.html?.width ?? IMAGE_SCALE_FACTOR) /
                        IMAGE_SCALE_FACTOR),
                    screenHeight * maxSizeFactor
                  ),
                  Math.min(
                    (imageStepDimensions.width + baseDialogDimensions.width) *
                      htmlWidthIndex *
                      ((step.info.html?.width ?? IMAGE_SCALE_FACTOR) /
                        IMAGE_SCALE_FACTOR),
                    screenWidth * maxSizeFactor
                  ),
                  step.info.html?.border ?? 0,
                  t
                )}
            </div>
          </div>
        }
      ></Tab>
    ))}
  </Tabs>
);

/**
 * StartConfirmationDialog is a React component that renders a dialog box with various types of input widgets.
 * It supports text input, numeric input, radio buttons, checkboxes, and multi-step forms.
 *
 * When `pass_fail` is enabled:
 * - Pressing Enter in any input field will **focus the "Pass" button** but **will not trigger it**.
 * - The operator must explicitly click "Pass" or "Fail".
 *
 * @param {Props} props - The properties passed to the component.
 * @returns {JSX.Element} - The rendered dialog box.
 */
export function StartConfirmationDialog(props: Readonly<Props>): JSX.Element {
  const { t, i18n } = useTranslation();
  const [dialogOpen, setDialogOpen] = useState(false);
  const [inputText, setInputText] = useState("");
  const [selectedRadioButton, setSelectedRadioButton] = useState("");
  const [selectedCheckboxes, setSelectedCheckboxes] = useState<string[]>([]);
  const [imageDimensions, setImageDimensions] = useState(
    BASE_DIALOG_DIMENSIONS
  );
  const [imageStepDimensions, setStepImageDimensions] = useState(
    BASE_DIALOG_DIMENSIONS
  );
  const [hasHTML, setHasHTML] = useState(false);
  const maxDimensions = useRef(BASE_DIALOG_DIMENSIONS);
  const passButtonRef = useRef<HTMLButtonElement>(null);

  const widgetType = props.widget_type ?? WidgetType.Base;
  const maxSizeFactor =
    screenWidth < screenHeight ? PHONE_SCALE_FACTOR : MONITOR_SCALE_FACTOR;

  const lineHeight =
    (LINE_HEIGHT_FACTOR *
      (props.font_size ? props.font_size : BASE_FONT_SIZE)) /
    BASE_FONT_SIZE;

  const hasInputField = [
    WidgetType.TextInput,
    WidgetType.NumericInput,
    WidgetType.RadioButton,
    WidgetType.Checkbox,
  ].includes(widgetType);

  /**
   * Focuses the "Pass" button without triggering its `onClick`.
   */
  const focusPassButton = () => {
    if (passButtonRef.current) {
      setTimeout(() => {
        passButtonRef.current?.focus();
      }, 1);
    }
  };

  /**
<<<<<<< HEAD
   * Handles the pass/fail button clicks and sends the response to the server.
   * @async
   * @param {boolean} passed - True for PASS, False for FAIL
   * @returns {Promise<void>}
   */
  const handlePassFail = async (passed: boolean): Promise<void> => {
    setDialogOpen(false);

    try {
      const result = passed ? "pass" : "fail";
      const response = await axios.post(
        `/api/confirm_dialog_box/${result}`
      );
      console.log(response.data);
    } catch (error) {
      console.error("Error sending pass/fail response:", error);
    }
  };

  /**
   * Handles the confirm event of the dialog box.
   * Validates the input and sends the confirmed data to the server.
=======
   * Encodes a URL component, replacing special characters with their hexadecimal equivalents.
   *
   * @param {string} str - The string to encode.
   * @returns {string} - The encoded string.
>>>>>>> 085c421a
   */
  const processEncodeURLComponent = (str: string): string => {
    return encodeURIComponent(str).replace(
      /[!-'()*+,/:;<=>?@[\]^`{|}~]/g,
      function (c) {
        return "%" + c.charCodeAt(0).toString(HEX_BASE);
      }
    );
  };

  /**
   * Prepares widget data based on the current widget type and state.
   *
   * @returns {string} - The prepared widget data as a string.
   */
  const prepareWidgetData = (): string => {
    let widgetData = "";

    switch (widgetType) {
      case WidgetType.TextInput:
        widgetData = processEncodeURLComponent(inputText);
        break;
      case WidgetType.NumericInput:
        widgetData = inputText;
        break;
      case WidgetType.RadioButton:
        widgetData = processEncodeURLComponent(selectedRadioButton);
        break;
      case WidgetType.Checkbox:
        widgetData = JSON.stringify(
          selectedCheckboxes.map((checkboxValue) =>
            processEncodeURLComponent(checkboxValue)
          )
        );
        break;
      default:
        widgetData = "ok";
        break;
    }

    return widgetData;
  };

  /**
   * Validates input based on the current widget type.
   *
   * @returns {boolean} - True if input is valid, false otherwise.
   */
  const validateInput = (): boolean => {
    if (props.widget_type) {
      switch (props.widget_type) {
        case WidgetType.TextInput:
        case WidgetType.NumericInput:
          if (
            inputText.trim() === "" ||
            inputText === "." ||
            inputText === ".."
          ) {
            alert(t("operatorDialog.fieldNotEmpty"));
            return false;
          }
          break;
        case WidgetType.RadioButton:
          if (selectedRadioButton === "") {
            alert(t("operatorDialog.fieldNotEmpty"));
            return false;
          }
          break;
        case WidgetType.Checkbox:
          if (selectedCheckboxes.length === 0) {
            alert(t("operatorDialog.fieldNotEmpty"));
            return false;
          }
          break;
        default:
          break;
      }
    }
    return true;
  };

  /**
   * Handles the close event of the dialog box.
   * Sends a request to stop the tests and displays a notification.
   */
  const handleClose = () => {
    setDialogOpen(false);
    fetch("api/stop")
      .then((response) => {
        if (response.ok) {
          return response.text();
        } else {
          console.log("Request failed. Status: " + response.status);
        }
      })
      .catch((error) => {
        console.log("Request failed. Error: " + error);
      });
    notification.error({
      message: t("operatorDialog.notificationTitle"),
      description: t("operatorDialog.notificationDesc"),
    });
  };

  /**
   * Handles the pass/fail button clicks and sends the response to the server.
   * @async
   * @param {boolean} passed - True for PASS, False for FAIL
   * @returns {Promise<void>}
   */
  const handlePassFail = async (passed: boolean): Promise<void> => {
    // Validate input for widgets when using pass/fail
    if (!validateInput()) {
      return;
    }

    setDialogOpen(false);

    const widgetData = prepareWidgetData();

    try {
      const result = passed ? "passed" : "failed";
      // Send unified JSON payload structure
      const response = await axios.post(`/api/confirm_dialog_box`, {
        result: result,
        data: widgetData,
      });
      console.log(response.data);
    } catch (error) {
      console.error("Error sending dialog response:", error);
    }
  };

  /**
   * Handles the confirm event of the dialog box.
   * Validates the input and sends the confirmed data to the server.
   */
  const handleConfirm = async () => {
    if (!validateInput()) {
      return;
    }

    setDialogOpen(false);

    const widgetData = prepareWidgetData();

    if (props.onConfirm) {
      props.onConfirm(widgetData);
    }

    try {
      // Send unified JSON payload structure
      const response = await axios.post(`/api/confirm_dialog_box`, {
        result: "confirm",
        data: widgetData,
      });
      console.log(response.data);
    } catch (error) {
      console.error("Error confirming dialog box:", error);
    }
  };

  /**
   * Handles keydown events for the dialog box.
   *
   * @param {React.KeyboardEvent} event - The keyboard event.
   */
  const handleKeyDown = (event: React.KeyboardEvent) => {
    const key = event.key;

    // Only handle Enter for confirmation when pass_fail is NOT enabled
    if (key === "Enter" && !props.pass_fail) {
      handleConfirm();
      return;
    }

    if (props.widget_info?.fields) {
      handleWidgetKeyDown(key);
    }
  };

  /**
   * Handles keydown events for widget-specific actions.
   *
   * @param {string} key - The key that was pressed.
   */
  const handleWidgetKeyDown = (key: string) => {
    const index = findFieldIndexByKey(key);

    if (index >= 0) {
      if (widgetType === WidgetType.RadioButton) {
        handleRadioButtonKeyDown(index);
      } else if (widgetType === WidgetType.Checkbox) {
        handleCheckboxKeyDown(index);
      }
    }
  };

  /**
   * Finds the index of the field that starts with the given key.
   *
   * @param {string} key - The key to search for.
   * @returns {number} The index of the field, or -1 if not found.
   */
  const findFieldIndexByKey = (key: string): number => {
    return (
      props.widget_info?.fields?.findIndex((option) =>
        option.startsWith(key)
      ) ?? -1
    );
  };

  /**
   * Handles keydown events for RadioButton widget.
   *
   * @param {number} index - The index of the selected field.
   */
  const handleRadioButtonKeyDown = (index: number) => {
    if (props.widget_info?.fields) {
      setSelectedRadioButton(props.widget_info.fields[index]);
    }
  };

  /**
   * Handles keydown events for Checkbox widget.
   *
   * @param {number} index - The index of the selected field.
   */
  const handleCheckboxKeyDown = (index: number) => {
    if (props.widget_info?.fields) {
      const option = props.widget_info.fields[index];
      if (selectedCheckboxes.includes(option)) {
        setSelectedCheckboxes(
          selectedCheckboxes.filter((item) => item !== option)
        );
      } else {
        setSelectedCheckboxes([...selectedCheckboxes, option]);
      }
    }
  };

  /**
   * Calculates the dimensions of an image based on its natural dimensions and a width factor.
   *
   * @param {number} naturalWidth - The natural width of the image.
   * @param {number} naturalHeight - The natural height of the image.
   * @param {number} widthFactor - The width factor to scale the image by.
   * @returns {{width: number, height: number}} - The calculated dimensions.
   */
  const calculateDimensions = (
    naturalWidth: number,
    naturalHeight: number,
    widthFactor: number
  ): { width: number; height: number } => ({
    width:
      (naturalWidth * (widthFactor || IMAGE_SCALE_FACTOR)) / IMAGE_SCALE_FACTOR,
    height:
      (naturalHeight * (widthFactor || IMAGE_SCALE_FACTOR)) /
      IMAGE_SCALE_FACTOR,
  });

  /**
   * Handles the load event of an image, calculating its dimensions and updating the state.
   *
   * @param {React.SyntheticEvent<HTMLImageElement>} event - The image load event.
   */
  const handleImageLoad = (event: React.SyntheticEvent<HTMLImageElement>) => {
    const { naturalWidth, naturalHeight } = event.target as HTMLImageElement;
    setImageDimensions(
      calculateDimensions(
        naturalWidth,
        naturalHeight,
        props.image_width ?? IMAGE_SCALE_FACTOR
      )
    );
  };

  /**
   * Calculates the number of text lines required to display a given text within a specified width.
   *
   * @param {string} text - The text to measure.
   * @param {number} width - The width within which the text should fit.
   * @returns {number} - The number of lines required.
   */
  const calculateTextLines = (
    text: string,
    width: number
  ): number | undefined => {
    const context = document.createElement("canvas").getContext("2d");
    if (context) {
      context.font = "10px sans-serif";
      const linesCount = Math.ceil(
        (text.length * context.measureText("M").width) / width
      );
      return linesCount;
    }
  };

  const dialogWidthForText = Math.min(
    (widgetType === WidgetType.Multistep
      ? maxDimensions.current
      : imageDimensions
    ).width + BASE_DIALOG_DIMENSIONS.width,
    screenWidth * MAX_SIZE_FACTOR
  );

  const textHeight =
    (calculateTextLines(props.dialog_text, dialogWidthForText) ?? 1) *
    lineHeight;
  const step = props.widget_info?.steps?.[0];
  const textStepHeight = step?.info?.text
    ? (calculateTextLines(step.info.text, dialogWidthForText) ?? 1) * lineHeight
    : lineHeight * 2;

  const { width: dialogWidth, height: dialogHeight } =
    calculateDialogDimensions(
      widgetType,
      maxDimensions.current,
      imageDimensions,
      BASE_DIALOG_DIMENSIONS,
      screenWidth,
      screenHeight,
      MAX_SIZE_FACTOR,
      MIN_SIZE_FACTOR,
      textHeight,
      textStepHeight,
      hasHTML
    );

  const imageStyle = {
    border: `${props.image_border ?? 0}px solid black`,
    display: "block",
    margin: "0 auto",
  };

  useEffect(() => {
    if (props.language) {
      i18n.changeLanguage(props.language);
    }
  }, [props.language, i18n]);

  useEffect(() => {
    console.log("Current language:", i18n.language);
    console.log(
      "All translations:",
      i18n.getResourceBundle(i18n.language, "translation")
    );
  }, [i18n]);

  useEffect(() => {
    if (props.is_visible) {
      setDialogOpen(true);
    }
  }, [props.is_visible, props.id]);

  useEffect(() => {
    if (widgetType === WidgetType.Multistep) {
      let htmlFound = false;

      const handleStepImageLoad = (
        image: HTMLImageElement,
        widthFactor: number
      ) => {
        const { naturalWidth, naturalHeight } = image;

        maxDimensions.current.width = Math.max(
          maxDimensions.current.width,
          naturalWidth * (widthFactor / IMAGE_SCALE_FACTOR)
        );
        maxDimensions.current.height = Math.max(
          maxDimensions.current.height,
          naturalHeight * (widthFactor / IMAGE_SCALE_FACTOR)
        );
        setStepImageDimensions(maxDimensions.current);
      };

      props.widget_info?.steps?.forEach((step) => {
        if (step.info.image) {
          const base64Src = `data:image/image;base64,${step.info.image?.base64}`;

          const image = new Image();
          image.src = base64Src;
          image.onload = () =>
            handleStepImageLoad(
              image,
              step.info.image?.width ?? IMAGE_SCALE_FACTOR
            );
        }
        if (step.info.html?.code_or_url) {
          htmlFound = true;
        }
      });
      setHasHTML(htmlFound);
    }
  }, [props.widget_info, widgetType]);

  return (
    <Dialog
      title={props.title_bar}
      icon="info-sign"
      isOpen={dialogOpen}
      onClose={props.pass_fail ? undefined : handleClose}
      canOutsideClickClose={false}
<<<<<<< HEAD
      canEscapeKeyClose={!props.pass_fail}
=======
      canEscapeKeyClose={true}
>>>>>>> 085c421a
      style={{
        width:
          widgetType === WidgetType.Multistep ? `${dialogWidth}px` : "auto",
        height:
          widgetType === WidgetType.Multistep ? `${dialogHeight}px` : "auto",
        minWidth: screenWidth * MIN_SIZE_FACTOR,
        minHeight: screenHeight * MIN_SIZE_FACTOR,
        maxWidth: screenWidth * MAX_SIZE_FACTOR,
        maxHeight: screenHeight * MAX_SIZE_FACTOR,
        fontSize: `${props.font_size}px`,
      }}
    >
      <div
        className={Classes.DIALOG_BODY}
        style={{
          wordWrap: "break-word",
          wordBreak: "break-word",
          maxHeight: screenHeight * MAX_SIZE_FACTOR,
          overflowY: "auto",
          maxWidth: screenWidth * MAX_SIZE_FACTOR,
          padding: "10px",
        }}
      >
        {props.dialog_text.split("\n").map((line) => (
          <p key={line.trim()} style={{ textAlign: "left" }}>
            {line}
          </p>
        ))}
        {widgetType === WidgetType.TextInput &&
          renderTextInput(
            props,
            inputText,
            setInputText,
            handleKeyDown,
            t,
            focusPassButton
          )}
        {widgetType === WidgetType.NumericInput &&
          renderNumericInput(
            props,
            inputText,
            setInputText,
            handleKeyDown,
            t,
            focusPassButton
          )}
        {widgetType === WidgetType.RadioButton &&
          renderRadioButton(
            props,
            selectedRadioButton,
            setSelectedRadioButton,
            handleKeyDown,
            focusPassButton
          )}
        {widgetType === WidgetType.Checkbox &&
          renderCheckbox(
            props,
            selectedCheckboxes,
            setSelectedCheckboxes,
            handleKeyDown,
            focusPassButton
          )}
        {widgetType === WidgetType.Multistep &&
          renderMultistep(
            props,
            imageStepDimensions,
            BASE_DIALOG_DIMENSIONS,
            HTML_IFRAME_SCALE_FACTOR,
            HTML_IFRAME_WIDTH_FACTOR,
            imageStyle,
            maxSizeFactor,
            t
          )}
        <p> </p>
        {props.image_base64 && (
          <div className="image-container">
            <img
              src={`data:image/image;base64,${props.image_base64}`}
              alt={""}
              onLoad={handleImageLoad}
              style={{
                width: `${props.image_width}%`,
                height: `${props.image_width}%`,
                maxWidth: `${dialogWidth - BASE_DIALOG_DIMENSIONS.width / 2}px`,
                maxHeight: `${dialogHeight - BASE_DIALOG_DIMENSIONS.height / 2}px`,
                objectFit: "scale-down",
                transform: `scale(${(props.image_width ?? IMAGE_SCALE_FACTOR) / IMAGE_SCALE_FACTOR})`,
                transformOrigin: `top center`,
                ...imageStyle,
              }}
            />
          </div>
        )}
        {props.html_code &&
          renderHTMLCode(
            props.html_code,
            screenHeight *
              (screenWidth < screenHeight
                ? PHONE_SCALE_FACTOR
                : MONITOR_SCALE_FACTOR) * // Dynamic size factor
              HTML_IFRAME_SCALE_FACTOR *
              ((props.html_width ?? IMAGE_SCALE_FACTOR) / IMAGE_SCALE_FACTOR),
            screenWidth *
              (screenWidth < screenHeight
                ? PHONE_SCALE_FACTOR
                : MONITOR_SCALE_FACTOR) * // Dynamic size factor
              HTML_IFRAME_WIDTH_FACTOR *
              ((props.html_width ?? IMAGE_SCALE_FACTOR) / IMAGE_SCALE_FACTOR),
            props.html_border ?? 0,
            t
          )}
        {props.html_url &&
          renderHTMLLink(
            props.html_url,
            screenHeight *
              (screenWidth < screenHeight
                ? PHONE_SCALE_FACTOR
                : MONITOR_SCALE_FACTOR) * // Dynamic size factor
              HTML_IFRAME_SCALE_FACTOR *
              ((props.html_width ?? IMAGE_SCALE_FACTOR) / IMAGE_SCALE_FACTOR),
            screenWidth *
              (screenWidth < screenHeight
                ? PHONE_SCALE_FACTOR
                : MONITOR_SCALE_FACTOR) * // Dynamic size factor
              HTML_IFRAME_WIDTH_FACTOR *
              ((props.html_width ?? IMAGE_SCALE_FACTOR) / IMAGE_SCALE_FACTOR),
            props.html_border ?? 0,
            t
          )}
      </div>
      <div className={Classes.DIALOG_FOOTER}>
        {props.pass_fail ? (
<<<<<<< HEAD
          <div style={{ display: "flex", justifyContent: "space-between", width: "100%" }}>
            <Button
              intent="success"
              text={t('operatorDialog.pass')}
              onClick={() => handlePassFail(true)}
              large
              style={{ 
                height: "80px", 
                minWidth: "120px",
                fontSize: "16px",
                fontWeight: "bold"
=======
          <div
            style={{
              display: "flex",
              justifyContent: "space-between",
              gap: "10px",
            }}
          >
            <Button
              ref={passButtonRef}
              intent="success"
              text={t("button.pass")}
              onClick={() => handlePassFail(true)}
              autoFocus={!hasInputField}
              style={{
                minWidth: "65px",
                fontSize: "14px",
>>>>>>> 085c421a
              }}
            />
            <Button
              intent="danger"
<<<<<<< HEAD
              text={t('operatorDialog.fail')}
              onClick={() => handlePassFail(false)}
              large
              style={{ 
                height: "80px", 
                minWidth: "120px",
                fontSize: "16px",
                fontWeight: "bold"
=======
              text={t("button.fail")}
              onClick={() => handlePassFail(false)}
              style={{
                minWidth: "65px",
                fontSize: "14px",
>>>>>>> 085c421a
              }}
            />
          </div>
        ) : (
          <Button
            intent="primary"
            onClick={handleConfirm}
            autoFocus={
              widgetType === WidgetType.Base ||
              widgetType === WidgetType.Multistep
            }
<<<<<<< HEAD
=======
            style={{
              minWidth: "65px",
            }}
>>>>>>> 085c421a
          >
            {t("button.confirm")}
          </Button>
        )}
      </div>
    </Dialog>
  );
}

export default StartConfirmationDialog;<|MERGE_RESOLUTION|>--- conflicted
+++ resolved
@@ -599,35 +599,10 @@
   };
 
   /**
-<<<<<<< HEAD
-   * Handles the pass/fail button clicks and sends the response to the server.
-   * @async
-   * @param {boolean} passed - True for PASS, False for FAIL
-   * @returns {Promise<void>}
-   */
-  const handlePassFail = async (passed: boolean): Promise<void> => {
-    setDialogOpen(false);
-
-    try {
-      const result = passed ? "pass" : "fail";
-      const response = await axios.post(
-        `/api/confirm_dialog_box/${result}`
-      );
-      console.log(response.data);
-    } catch (error) {
-      console.error("Error sending pass/fail response:", error);
-    }
-  };
-
-  /**
-   * Handles the confirm event of the dialog box.
-   * Validates the input and sends the confirmed data to the server.
-=======
    * Encodes a URL component, replacing special characters with their hexadecimal equivalents.
    *
    * @param {string} str - The string to encode.
    * @returns {string} - The encoded string.
->>>>>>> 085c421a
    */
   const processEncodeURLComponent = (str: string): string => {
     return encodeURIComponent(str).replace(
@@ -1029,13 +1004,9 @@
       title={props.title_bar}
       icon="info-sign"
       isOpen={dialogOpen}
-      onClose={props.pass_fail ? undefined : handleClose}
+      onClose={handleClose}
       canOutsideClickClose={false}
-<<<<<<< HEAD
-      canEscapeKeyClose={!props.pass_fail}
-=======
       canEscapeKeyClose={true}
->>>>>>> 085c421a
       style={{
         width:
           widgetType === WidgetType.Multistep ? `${dialogWidth}px` : "auto",
@@ -1168,19 +1139,6 @@
       </div>
       <div className={Classes.DIALOG_FOOTER}>
         {props.pass_fail ? (
-<<<<<<< HEAD
-          <div style={{ display: "flex", justifyContent: "space-between", width: "100%" }}>
-            <Button
-              intent="success"
-              text={t('operatorDialog.pass')}
-              onClick={() => handlePassFail(true)}
-              large
-              style={{ 
-                height: "80px", 
-                minWidth: "120px",
-                fontSize: "16px",
-                fontWeight: "bold"
-=======
           <div
             style={{
               display: "flex",
@@ -1197,27 +1155,15 @@
               style={{
                 minWidth: "65px",
                 fontSize: "14px",
->>>>>>> 085c421a
               }}
             />
             <Button
               intent="danger"
-<<<<<<< HEAD
-              text={t('operatorDialog.fail')}
-              onClick={() => handlePassFail(false)}
-              large
-              style={{ 
-                height: "80px", 
-                minWidth: "120px",
-                fontSize: "16px",
-                fontWeight: "bold"
-=======
               text={t("button.fail")}
               onClick={() => handlePassFail(false)}
               style={{
                 minWidth: "65px",
                 fontSize: "14px",
->>>>>>> 085c421a
               }}
             />
           </div>
@@ -1229,12 +1175,9 @@
               widgetType === WidgetType.Base ||
               widgetType === WidgetType.Multistep
             }
-<<<<<<< HEAD
-=======
             style={{
               minWidth: "65px",
             }}
->>>>>>> 085c421a
           >
             {t("button.confirm")}
           </Button>
