# Changelog

Versions follow [Semantic Versioning](https://semver.org/): `<major>.<minor>.<patch>`.

<<<<<<< HEAD
* Add Stand info to Operator panel. [[PR-127](https://github.com/everypinio/hardpy/pull/127)]
=======
* Fix the behavioral with empty module stop time with skipped test.
  [PR-129](https://github.com/everypinio/hardpy/pull/129)
>>>>>>> 7f92e371
* Add the `tests_name` field to **hardpy.toml**.
  The `tests_name` allows to name the test suite in the operator panel. [[PR-126](https://github.com/everypinio/hardpy/pull/126)]
* Add CLI commands: `hardpy start`, `hardpy stop` and `hardpy status`. [[PR-126](https://github.com/everypinio/hardpy/pull/126)]
* Change the StandCloud API address to `/hardpy/api`. [[PR-125](https://github.com/everypinio/hardpy/pull/125)]

## HardPy 0.11.0

* Remove the internal **HardPy** socket on port 6525. Pytest plugin arguments `--hardpy-sh` and `--hardpy-sp`
  are left for backward compatibility with version below 0.10.1.
  [[PR-114](https://github.com/everypinio/hardpy/pull/114)]
* Add the ability to add HTML pages using `HTMLComponent` to dialog boxes and operator messages.
  [[PR-104](https://github.com/everypinio/hardpy/pull/104)]

## HardPy 0.10.1

* Fix **StandCloud** authorization process in Windows.
  [[PR-110](https://github.com/everypinio/hardpy/pull/110)]

## HardPy 0.10.0

* Add the `[stand_cloud]` section to the **hardpy.toml** configuration file.
  [[PR-85](https://github.com/everypinio/hardpy/pull/85)]
* Add the `StandCloudLoader` class to append the test result to the **StandCloud**.
  [[PR-85](https://github.com/everypinio/hardpy/pull/85)]
* Add support for **StandCloud** login and logout with `sc-login` and `sc-logout` commands.
  [[PR-85](https://github.com/everypinio/hardpy/pull/85)]
* Add **alert** field in **statestore** database.
  [[PR-85](https://github.com/everypinio/hardpy/pull/85)]
* Add alert to control panel by calling `set_alert` method in `HardpyPlugin`.
  [[PR-85](https://github.com/everypinio/hardpy/pull/85)]

## HardPy 0.9.0

* Add the ability to add images to operator messages like a dialog box.
* Add non-blocking mode for operator message.
* Add `clear_operator_message` function for closing operator message.
* Add **font_size** parameter for operator message and dialog box text.
* Add a 1 second pause between attempts in the `attempt` marker.
* Fix an issue where operator messages and dialog boxes sometimes did not
  open before the browser page reloaded.

## HardPy 0.8.0

* Modify API for dialog boxes with images.
* Add the ability to add images to all widgets.
* Add ability to add borders to images.
* Fix timezone format using the **tzlocal** package.
* Add ability to close `set_operator_message` with `Escape` button.
* Fix skipped test case and module status. Now skipped test status is **skipped**, not **ready**.
* Add an exception when entering the same selection items or step names in dialog boxes.
* Add the ability to clear the **runstore** database before running hardpy
  using the the `--hardpy-clear-database` option of the **pytest-hardpy** plugin.

## HardPy 0.7.0

* Add an **attempt** marker to indicate the number of attempts to run a test before it passes successfully.
* Add a **get_current_attempt** method to get the current attempt number.
* Add the ability to run multiple dialog boxes in a single test.
* Fix the problem of freezing the dialog box in some test cases.
* Add autofocus on dialog boxes (on the **Confirm** button or the first item in the list).
* Remove the **progress** field from the **runstore** database.
* Add the **hw_id** variable to the **test_stand** field in the database obtained from the stand computer.
* Add the **location** variables to the **test_stand** field in the database.
* Move the **timezone** and **driver** database variables to the **test_stand** field.
* Add a schema version. The schema version is fixed to version 1.
* Change **timezone** from two strings to one string.
* Replace the **Flake8** linter with a **Ruff** linter.

## HardPy 0.6.1

* Fix running tests with a simple `pytest` command.

## HardPy 0.6.0

In HardPy, the startup principle has changed compared to version 0.5.0 and lower.
The `hardpy-panel` command is no longer available.

The HardPy project of version 0.6.0 or later must contain the file **hardpy.toml**.

* Add the ability to clear the **statestore** database before running hardpy
  using the the `--hardpy-clear-database` option of the **pytest-hardpy** plugin.
* Add the **name** and **info** fields to **test_stand** in the database schema.
* Add the **part_number** field to **dut** in the database schema.
* Add the **attempt** field to the test case in the database schema.
* Add `set_stand_name` and `set_dut_part_number` functions.
* Add a hardpy template project using the `hardpy init` command.
* Add a hardpy config .toml file - **hardpy.toml**.
* Refactor **pytest-hardpy** plugin options.
* Add CLI to hardpy as an entry point. The `hardpy-panel` command is no longer available.
* Fix use of special characters in dialog boxes. ASCII symbols are passed from frontend to backend.
* Fix status of stopped tests.
* Fix progress bar for skipped tests. Progress bar fills to the end when tests are skipped.
* Add report name generation when serial number is missing.

## HardPy 0.5.1

* Add the ability to work with cloud couchdb via couchdb config.

## HardPy 0.5.0

* Refactor dialog box API.
* Add conda.yaml example.
* Add .vscode folder.
* Fix catching exceptions and displaying them in the operator panel.
* Add dialog box with radiobutton, checkbox, image, multiple steps.

## HardPy 0.4.0

* Add base dialog box, text input and numeric input.
* Add dialog box invocation functionality.
* Add a socket mechanism to transfer data from the uvicorn server to the pytest subprocess.

## HardPy 0.3.0

* Add implementation of test dependencies without using third-party plugins.
* Reduce the number of database calls.
* Speed up test collection.

## HardPy 0.2.0

* Add documentation page.
* Remove the ability to access the `HardPyPlugin`.
  Users can now only register via the ini file.

## HardPy 0.1.0

* Add pytest-hardpy and hardpy panel to the package.
* Add frontend data synchronization via CouchDB data replication to PouchDB.
* Add documentation.
* CouchDB is the main database.<|MERGE_RESOLUTION|>--- conflicted
+++ resolved
@@ -2,12 +2,9 @@
 
 Versions follow [Semantic Versioning](https://semver.org/): `<major>.<minor>.<patch>`.
 
-<<<<<<< HEAD
 * Add Stand info to Operator panel. [[PR-127](https://github.com/everypinio/hardpy/pull/127)]
-=======
 * Fix the behavioral with empty module stop time with skipped test.
   [PR-129](https://github.com/everypinio/hardpy/pull/129)
->>>>>>> 7f92e371
 * Add the `tests_name` field to **hardpy.toml**.
   The `tests_name` allows to name the test suite in the operator panel. [[PR-126](https://github.com/everypinio/hardpy/pull/126)]
 * Add CLI commands: `hardpy start`, `hardpy stop` and `hardpy status`. [[PR-126](https://github.com/everypinio/hardpy/pull/126)]
