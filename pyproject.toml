# Copyright (c) 2024 Everypin
# GNU General Public License v3.0 (see LICENSE or https://www.gnu.org/licenses/gpl-3.0.txt)

[project]
    name = "hardpy"
    version = "0.6.0"
    description = "HardPy library for device testing"
    authors = [{ name = "Everypin" }]
    readme = "README.md"
    classifiers = [
        "Development Status :: 4 - Beta",
        "Framework :: Pytest",
        "Intended Audience :: Developers",
        "License :: OSI Approved :: GNU General Public License v3 or later (GPLv3+)",
        "Operating System :: OS Independent",
        "Programming Language :: Python :: 3",
        "Programming Language :: Python :: 3 :: Only",
        "Programming Language :: Python :: 3.10",
        "Programming Language :: Python :: 3.11",
        "Programming Language :: Python :: 3.12",
        "Topic :: Software Development :: Libraries",
        "Topic :: Software Development :: Testing",
        "Topic :: Software Development :: Testing :: Acceptance",
        "Topic :: Utilities",
    ]
    requires-python = ">=3.10, <4"
    dependencies = [
        "pycouchdb>=1.14.2",
        "glom>=23.3.0",
        "pydantic>=2.4.0",
        "natsort>=8.4.0",
        "pytest>=7, <9",
        "typer>=0.12,<1.0",
        "rtoml~=0.11.0",

        # Frontend
        "fastapi>=0.100.1",
        "uvicorn>=0.23.2",
    ]

    [project.optional-dependencies]
<<<<<<< HEAD
        dev = [
            "wemake-python-styleguide>=0.19.2",
            "mypy>=1.11.0",
            "ruff>=0.5.6",
            "pre-commit>=3.8.0",
        ]
=======
        dev = ["wemake-python-styleguide>=0.19.2", "mypy>=1.11.0", "ruff>=0.5.6"]
>>>>>>> b4195fba
        build = ["build==1.0.3"]

    [project.urls]
        Homepage      = "https://github.com/everypinio/hardpy/"
        Documentation = "https://everypinio.github.io/hardpy/"
        Repository    = "https://github.com/everypinio/hardpy/"
        Changelog     = "https://everypinio.github.io/hardpy/changelog/"

    [project.scripts]
        # Provide `hardpy` executable
        hardpy = "hardpy.cli.cli:cli"

    [project.entry-points.pytest11]
        pytest_hardpy = "hardpy.pytest_hardpy.plugin"

[build-system]
    requires      = ["hatchling==1.21.1"]
    build-backend = "hatchling.build"

[tool.hatch.build]
    # Do not package non python related filed
    only-packages = true

    # Hatch exclude by default everything pointed
    # in root .gitignore
    # Add non root items here
    exclude = ["**/frontend/dist", "**/frontend/node_modules"]

    # Despite excluded files keep build app artifact
    artifacts = ["**/frontend/dist"]

    [tool.hatch.build.targets.wheel]
        packages = ["hardpy"]

    # Custom build hook for sdist source package.
    # It additionally runs `yarn` and `yarn build`
    # in React app folder to bundle prod build
    [tool.hatch.build.targets.sdist.hooks.custom]
        path = "scripts/hatch_build.py"<|MERGE_RESOLUTION|>--- conflicted
+++ resolved
@@ -39,23 +39,14 @@
     ]
 
     [project.optional-dependencies]
-<<<<<<< HEAD
-        dev = [
-            "wemake-python-styleguide>=0.19.2",
-            "mypy>=1.11.0",
-            "ruff>=0.5.6",
-            "pre-commit>=3.8.0",
-        ]
-=======
         dev = ["wemake-python-styleguide>=0.19.2", "mypy>=1.11.0", "ruff>=0.5.6"]
->>>>>>> b4195fba
         build = ["build==1.0.3"]
 
     [project.urls]
-        Homepage      = "https://github.com/everypinio/hardpy/"
+        Homepage = "https://github.com/everypinio/hardpy/"
         Documentation = "https://everypinio.github.io/hardpy/"
-        Repository    = "https://github.com/everypinio/hardpy/"
-        Changelog     = "https://everypinio.github.io/hardpy/changelog/"
+        Repository = "https://github.com/everypinio/hardpy/"
+        Changelog = "https://everypinio.github.io/hardpy/changelog/"
 
     [project.scripts]
         # Provide `hardpy` executable
@@ -65,7 +56,7 @@
         pytest_hardpy = "hardpy.pytest_hardpy.plugin"
 
 [build-system]
-    requires      = ["hatchling==1.21.1"]
+    requires = ["hatchling==1.21.1"]
     build-backend = "hatchling.build"
 
 [tool.hatch.build]
