# Copyright (c) 2024 Everypin
# GNU General Public License v3.0 (see LICENSE or https://www.gnu.org/licenses/gpl-3.0.txt)
from __future__ import annotations

import signal
import subprocess
import sys
from platform import system
from socket import socket

from hardpy.common.config import ConfigManager


class PyTestWrapper:
    """Wrapper for pytest subprocess."""

    def __init__(self) -> None:
        self._proc = None
        self.python_executable = sys.executable

        # Make sure test structure is stored in DB
        # before clients come in
        self.config = ConfigManager().get_config()
        self.collect(is_clear_database=True)

    def start(self) -> bool:
        """Start pytest subprocess.

        Returns:
            bool: True if pytest was started
        """
        if self.python_executable is None:
            return False

        if self.is_running():
            return False

        if system() == "Linux":
            self._proc = subprocess.Popen(  # noqa: S603
                [
                    self.python_executable,
                    "-m",
                    "pytest",
                    "--hardpy-db-url",
                    self.config.database.connection_url(),
                    "--hardpy-sp",
                    str(self.config.socket.port),
                    "--hardpy-sh",
                    self.config.socket.host,
                    "--hardpy-pt",
                ],
                cwd=ConfigManager().get_tests_path(),
            )
        elif system() == "Windows":
            self._proc = subprocess.Popen(  # noqa: S603
                [
                    self.python_executable,
                    "-m",
                    "pytest",
                    "--hardpy-db-url",
                    self.config.database.connection_url(),
                    "--hardpy-sp",
                    str(self.config.socket.port),
                    "--hardpy-sh",
                    self.config.socket.host,
                    "--hardpy-pt",
                ],
                cwd=ConfigManager().get_tests_path(),
                creationflags=subprocess.CREATE_NEW_PROCESS_GROUP,  # type: ignore
            )

        return True

    def stop(self) -> bool:
        """Stop pytest subprocess.

        Returns:
            bool: True if pytest was running and stopped
        """
        if self.is_running() and self._proc:
            if system() == "Linux":
                self._proc.terminate()
            elif system() == "Windows":
                self._proc.send_signal(signal.CTRL_BREAK_EVENT)  # type: ignore
            return True
        return False

    def collect(self, is_clear_database: bool = False) -> bool:
        """Perform pytest collection.

        Args:
            is_clear_database (bool): indicates whether database
                                      should be cleared. Defaults to False.

        Returns:
            bool: True if collection was started
        """
        if self.python_executable is None:
            return False

        if self.is_running():
            return False

        args = [
            "-m",
            "pytest",
            "--collect-only",
            "--hardpy-db-url",
            self.config.database.connection_url(),
            "--hardpy-sp",
            str(self.config.socket.port),
            "--hardpy-sh",
            self.config.socket.host,
            "--hardpy-pt",
        ]

        if is_clear_database:
            args.append("--hardpy-clear-database")
            args.append(str(is_clear_database))

        subprocess.Popen(  # noqa: S603
<<<<<<< HEAD
            [
                self.python_executable,
                "-m" "pytest",  # noqa: ISC001
                "--collect-only",
                "--hardpy-db-url",
                self.config.database.connection_url(),
                "--hardpy-sp",
                str(self.config.socket.port),
                "--hardpy-sh",
                self.config.socket.host,
                "--hardpy-pt",
            ],
=======
            [self.python_executable, *args],
>>>>>>> 0eb521f5
            cwd=ConfigManager().get_tests_path(),
        )
        return True

    def send_data(self, data: str) -> bool:
        """Send data to pytest subprocess.

        Args:
            data (str): Data to be sent. Can be dialog
                        box output or operator message visibility.

        Returns:
            bool: True if dialog box was confirmed/closed, else False
        """
        try:
            client = socket()
            client.connect((self.config.socket.host, self.config.socket.port))
            client.sendall(data.encode("utf-8"))
            client.close()
        except Exception:  # noqa: BLE001
            return False
        return True

    def is_running(self) -> bool | None:
        """Check if pytest is running.

        Returns:
            bool | None: True if self._proc is not None
        """
        return self._proc and self._proc.poll() is None<|MERGE_RESOLUTION|>--- conflicted
+++ resolved
@@ -119,22 +119,7 @@
             args.append(str(is_clear_database))
 
         subprocess.Popen(  # noqa: S603
-<<<<<<< HEAD
-            [
-                self.python_executable,
-                "-m" "pytest",  # noqa: ISC001
-                "--collect-only",
-                "--hardpy-db-url",
-                self.config.database.connection_url(),
-                "--hardpy-sp",
-                str(self.config.socket.port),
-                "--hardpy-sh",
-                self.config.socket.host,
-                "--hardpy-pt",
-            ],
-=======
             [self.python_executable, *args],
->>>>>>> 0eb521f5
             cwd=ConfigManager().get_tests_path(),
         )
         return True
