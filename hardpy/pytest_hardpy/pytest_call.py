--- conflicted
+++ resolved
@@ -19,13 +19,10 @@
 from hardpy.pytest_hardpy.reporter import RunnerReporter
 from hardpy.pytest_hardpy.utils import (
     ConnectionData,
-<<<<<<< HEAD
-=======
     DuplicateSerialNumberError,
     DuplicatePartNumberError,
     DuplicateTestStandNameError,
     DuplicateDialogBoxError,
->>>>>>> 0eb521f5
     DialogBox,
     DuplicateDialogBoxError,
     DuplicateSerialNumberError,
@@ -87,9 +84,6 @@
     reporter.update_db_by_doc()
 
 
-<<<<<<< HEAD
-def set_stand_info(info: dict) -> None:
-=======
 def set_dut_part_number(part_number: str):
     """Add DUT part number to document.
 
@@ -125,7 +119,6 @@
 
 
 def set_stand_info(info: dict):
->>>>>>> 0eb521f5
     """Add test stand info to document.
 
     Args:
