# Copyright (c) 2024 Everypin
# GNU General Public License v3.0 (see LICENSE or https://www.gnu.org/licenses/gpl-3.0.txt)
from __future__ import annotations

import signal
from logging import getLogger
from pathlib import Path, PurePath
from platform import system
from re import compile as re_compile
from time import sleep
from typing import Any, Callable

from _pytest._code.code import (
    ExceptionInfo,
    ExceptionRepr,
    ReprExceptionInfo,
    ReprFileLocation,
    TerminalRepr,
)
from natsort import natsorted
from pytest import (
    CallInfo,
    Config,
    ExitCode,
    Item,
    Parser,
    Session,
    TestReport,
    exit,  # noqa: A004
    fixture,
    skip,
)

from hardpy.common.stand_cloud.connector import StandCloudConnector, StandCloudError
from hardpy.pytest_hardpy.reporter import HookReporter
from hardpy.pytest_hardpy.utils import (
    ConnectionData,
    NodeInfo,
    ProgressCalculator,
    TestStatus,
)
from hardpy.pytest_hardpy.utils.node_info import TestDependencyInfo

if __debug__:
    from urllib3 import disable_warnings
    from urllib3.exceptions import InsecureRequestWarning

    disable_warnings(InsecureRequestWarning)


def pytest_addoption(parser: Parser) -> None:
    """Register argparse-style options."""
    con_data = ConnectionData()
    parser.addoption(
        "--hardpy-db-url",
        action="store",
        default=con_data.database_url,
        help="database url",
    )
    parser.addoption(
        "--hardpy-tests-name",
        action="store",
        help="HardPy tests suite name",
    )
    # TODO (xorialexandrov): Remove --hardpy-sp and --hardpy-sh in HardPy major version.
    # Addoptions left for compatibility with version 0.10.1 and below
    parser.addoption(
        "--hardpy-sp",
        action="store",
        help="DEPRECATED, UNUSED: internal socket port",
    )
    parser.addoption(
        "--hardpy-sh",
        action="store",
        help="DEPRECATED, UNUSED: internal socket host",
    )
    parser.addoption(
        "--hardpy-clear-database",
        action="store_true",
        default=False,
        help="clear hardpy local database",
    )
    parser.addoption(
        "--hardpy-pt",
        action="store_true",
        default=False,
        help="enable pytest-hardpy plugin",
    )
    parser.addoption(
        "--sc-address",
        action="store",
        default=con_data.sc_address,
        help="StandCloud address",
    )
    parser.addoption(
        "--sc-connection-only",
        action="store_true",
        default=con_data.sc_connection_only,
        help="check StandCloud availability",
    )


# Bootstrapping hooks
def pytest_load_initial_conftests(
    early_config: Config,
    parser: Parser,  # noqa: ARG001
    args: Any,  # noqa: ANN401
) -> None:
    """Load initial conftests."""
    if "--hardpy-pt" in args:
        plugin = HardpyPlugin()
        early_config.pluginmanager.register(plugin)


class HardpyPlugin:
    """HardPy integration plugin for pytest.

    Extends hook functions from pytest API.
    """

    def __init__(self) -> None:
        self._progress = ProgressCalculator()
        self._results = {}
        self._post_run_functions: list[Callable] = []
        self._dependencies = {}
        self._tests_name: str = ""
        self._session = None

        if system() == "Linux":
            signal.signal(signal.SIGTERM, self._stop_handler)
        elif system() == "Windows":
            signal.signal(signal.SIGBREAK, self._stop_handler)  # type: ignore
        self._log = getLogger(__name__)

    # Initialization hooks

    def pytest_configure(self, config: Config) -> None:
        """Configure pytest."""
        con_data = ConnectionData()

        database_url = config.getoption("--hardpy-db-url")
        if database_url:
            con_data.database_url = str(database_url)  # type: ignore

        tests_name = config.getoption("--hardpy-tests-name")
        if tests_name:
            self._tests_name = str(tests_name)
        else:
            self._tests_name = str(PurePath(config.rootpath).name)

        is_clear_database = config.getoption("--hardpy-clear-database")

        sc_address = config.getoption("--sc-address")
        if sc_address:
            con_data.sc_address = str(sc_address)  # type: ignore

        sc_connection_only = config.getoption("--sc-connection-only")
        if sc_connection_only:
            con_data.sc_connection_only = bool(sc_connection_only)  # type: ignore

        config.addinivalue_line("markers", "case_name")
        config.addinivalue_line("markers", "module_name")
        config.addinivalue_line("markers", "dependency")
        config.addinivalue_line("markers", "attempt")
        config.addinivalue_line("markers", "critical")

        # must be init after config data is set
        try:
            self._reporter = HookReporter(bool(is_clear_database))
        except RuntimeError as exc:
            exit(str(exc), ExitCode.INTERNAL_ERROR)

    def pytest_sessionfinish(self, session: Session, exitstatus: int) -> None:
        """Call at the end of test session."""
        if "--collect-only" in session.config.invocation_params.args:
            return
        status = self._get_run_status(exitstatus)
        self._reporter.finish(status)
        self._reporter.update_db_by_doc()
        self._reporter.compact_all()

        # call post run methods
        if self._post_run_functions:
            for action in self._post_run_functions:
                action()

    # Collection hooks

    def pytest_collection_modifyitems(
        self,
        session: Session,
        config: Config,  # noqa: ARG002
        items: list[Item],  # noqa: ARG002
    ) -> None:
        """Call after collection phase."""
        self._session = session
        self._reporter.init_doc(self._tests_name)

        nodes = {}
        modules = set()

        session.items = natsorted(
            session.items,
            key=lambda x: x.parent.name if x.parent is not None else x.name,
        )
        for item in session.items:
            if item.parent is None:
                continue
            try:
                node_info = NodeInfo(item)
            except ValueError as exc:
                error_msg = f"Error creating NodeInfo for item: {item}. {exc}"
                exit(error_msg, ExitCode.NO_TESTS_COLLECTED)

            self._init_case_result(node_info.module_id, node_info.case_id)
            if node_info.module_id not in nodes:
                nodes[node_info.module_id] = [node_info.case_id]
            else:
                nodes[node_info.module_id].append(node_info.case_id)

            self._reporter.add_case(node_info)

            self._add_dependency(node_info, nodes)
            modules.add(node_info.module_id)
        for module_id in modules:
            self._reporter.set_module_status(module_id, TestStatus.READY)
        self._reporter.update_node_order(nodes)
        self._reporter.update_db_by_doc()

    # Test running (runtest) hooks

    def pytest_runtestloop(self, session: Session) -> bool | None:
        """Call at the start of test run."""
        self._progress.set_test_amount(session.testscollected)
        if session.config.option.collectonly:
            # ignore collect only mode
            return True

        con_data = ConnectionData()

        if con_data.sc_connection_only:  # check
            try:
                sc_connector = StandCloudConnector(addr=con_data.sc_address)
            except StandCloudError as exc:
                msg = str(exc)
                self._reporter.set_alert(msg)
                exit(msg, ExitCode.INTERNAL_ERROR)
            try:
                sc_connector.healthcheck()
            except Exception:  # noqa: BLE001
                addr = con_data.sc_address
                msg = (
                    f"StandCloud service at the address {addr} "
                    "not available or HardPy user is not authorized"
                )
                self._reporter.set_alert(msg)
                self._reporter.update_db_by_doc()
                exit(msg, ExitCode.INTERNAL_ERROR)

        # testrun entrypoint
        self._reporter.start()
        self._reporter.update_db_by_doc()
        return None

    def pytest_runtest_setup(self, item: Item) -> None:
        """Call before each test setup phase."""
        if item.parent is None:
            self._log.error(f"Test module name for test {item.name} not found.")
            return

        node_info = NodeInfo(item)

        status = TestStatus.RUN
        is_skip_test = self._is_skip_test(node_info)
        self._reporter.set_module_start_time(node_info.module_id)
        if not is_skip_test:
            self._reporter.set_case_start_time(node_info.module_id, node_info.case_id)
        else:
            status = TestStatus.SKIPPED
            self._results[node_info.module_id][node_info.case_id] = status
            progress = self._progress.calculate(item.nodeid)
            self._reporter.set_progress(progress)

        self._reporter.set_module_status(node_info.module_id, status)
        self._reporter.set_case_status(node_info.module_id, node_info.case_id, status)
        self._reporter.update_db_by_doc()

        if is_skip_test:
            skip(f"Test {item.nodeid} is skipped")

    def pytest_runtest_call(self, item: Item) -> None:
        """Call the test item."""
        node_info = NodeInfo(item)
        self._reporter.set_case_attempt(
            node_info.module_id,
            node_info.case_id,
            1,
        )
        self._reporter.update_db_by_doc()

    def pytest_runtest_makereport(self, item: Item, call: CallInfo) -> None:
        """Call after call of each test item."""
        if call.when != "call" or not call.excinfo:
            return

        node_info = NodeInfo(item)
        attempt = node_info.attempt
        module_id = node_info.module_id
        case_id = node_info.case_id

        # first attempt was in pytest_runtest_call
        for current_attempt in range(2, attempt + 1):
            # add pause between attempts to verify STOP condition
            sleep(1)

            self._reporter.set_module_status(module_id, TestStatus.RUN)
            self._reporter.set_case_status(module_id, case_id, TestStatus.RUN)
            self._reporter.set_case_attempt(module_id, case_id, current_attempt)
            self._reporter.update_db_by_doc()

            try:
                item.runtest()
                call.excinfo = None
                self._reporter.set_case_status(module_id, case_id, TestStatus.PASSED)
                break
            except AssertionError:
                self._reporter.set_case_status(module_id, case_id, TestStatus.FAILED)
                if current_attempt == attempt:
                    return

    # Reporting hooks

    def pytest_runtest_logreport(self, report: TestReport) -> bool | None:
        """Call after call of each test item."""
        is_skipped_by_plugin: bool = False
        if report.when == "setup" and report.skipped is True:
            # plugin-skipped tests should not have start and stop times
            is_skipped_by_plugin = True
        elif report.when != "call" and report.failed is False:
            # ignore setup and teardown phase or continue processing setup
            # and teardown failure (fixture exception handler)
            return True

        module_id = Path(report.fspath).stem
        case_id = report.nodeid.rpartition("::")[2]

        self._reporter.set_case_status(
            module_id,
            case_id,
            TestStatus(report.outcome),
        )
        # update case stop_time in non-skipped tests or user-skipped tests
        if report.skipped is False or is_skipped_by_plugin is False:
            self._reporter.set_case_stop_time(module_id, case_id)

        assertion_msg = self._decode_assertion_msg(report.longrepr)
        self._reporter.set_assertion_msg(module_id, case_id, assertion_msg)
        self._reporter.set_progress(self._progress.calculate(report.nodeid))
        self._results[module_id][case_id] = report.outcome

        if None not in self._results[module_id].values():
            self._collect_module_result(module_id)
        self._reporter.update_db_by_doc()
        return None

    # Fixture

    @fixture(scope="session")
    def post_run_functions(self) -> list[Callable]:
        """Get post run methods list.

        Fill this list in conftest.py and functions from this
        list will be called after tests running (in the end of pytest_sessionfinish).

        Returns:
            list[Callable]: list of post run methods
        """
        return self._post_run_functions

    # Not hooks

    def _stop_handler(self, signum: int, frame: Any) -> None:  # noqa: ANN401, ARG002
        exit("Tests stopped by user", ExitCode.INTERRUPTED)

    def _init_case_result(self, module_id: str, case_id: str) -> None:
        if self._results.get(module_id) is None:
            self._results[module_id] = {
                "module_status": TestStatus.READY,
                case_id: None,
            }
        else:
            self._results[module_id][case_id] = None

    def _collect_module_result(self, module_id: str) -> None:
        if (
            TestStatus.FAILED in self._results[module_id].values()
            or TestStatus.ERROR in self._results[module_id].values()
        ):
            status = TestStatus.FAILED
        elif TestStatus.SKIPPED in self._results[module_id].values():
            status = TestStatus.SKIPPED
        else:
            status = TestStatus.PASSED
        self._results[module_id]["module_status"] = status
        self._reporter.set_module_status(module_id, status)
        self._reporter.set_module_stop_time(module_id)

    def _get_run_status(self, exitstatus: int) -> TestStatus:
        match exitstatus:
            case ExitCode.OK:
                return TestStatus.PASSED
            case ExitCode.TESTS_FAILED:
                return TestStatus.FAILED
            case ExitCode.INTERRUPTED:
                self._stop_tests()
                return TestStatus.STOPPED
            case _:
                return TestStatus.FAILED

    def _stop_tests(self) -> None:
        """Update module and case statuses from READY or RUN to STOPPED."""
        for module_id, module_data in self._results.items():
            module_status = module_data["module_status"]

            # skip not ready and running modules
            if module_status not in {TestStatus.READY, TestStatus.RUN}:
                continue

            # update module statuses
            self._results[module_id]["module_status"] = TestStatus.STOPPED
            self._reporter.set_module_status(module_id, TestStatus.STOPPED)

            # update case statuses
            for module_key, module_value in module_data.items():
                # module status is not a case_id
                if module_key == "module_status":
                    continue
                # case value is empty - case is not finished
                if module_value is None:
                    case_id = module_key
                    self._results[module_id][case_id] = TestStatus.STOPPED
                    self._reporter.set_case_status(
                        module_id,
                        case_id,
                        TestStatus.STOPPED,
                    )
        self._reporter.update_db_by_doc()

    def _decode_assertion_msg(
        self,
        error: (
            ExceptionInfo[BaseException]
            | tuple[str, int, str]
            | str
            | TerminalRepr
            | None
        ),
    ) -> str | None:
        """Parse pytest assertion error message."""
        if error is None:
            return None

        match error:
            case str():
                return error
            case tuple() if len(error) == 3:  # noqa: PLR2004
                return error[2]
            case ExceptionInfo():
                error_repr = error.getrepr()
                if isinstance(error_repr, ReprExceptionInfo) and error_repr.reprcrash:
                    return error_repr.reprcrash.message
                return None
            case TerminalRepr():
                if isinstance(error, ExceptionRepr) and isinstance(
                    error.reprcrash,
                    ReprFileLocation,
                ):
                    # remove ansi codes
                    ansi_pattern = re_compile(
                        r"(?:\x1B[@-Z\\-_]|[\x80-\x9A\x9C-\x9F]|(?:\x1B\[|\x9B)[0-?]*[ -/]*[@-~])",  # noqa: E501
                    )
                    return ansi_pattern.sub("", error.reprcrash.message)
                return str(error)
            case _:
                return None

    def _is_skip_test(self, node_info: NodeInfo) -> bool:
        """Is need to skip a test because it depends on another test."""
<<<<<<< HEAD
        if not hasattr(self, "_session") or self._session is None:
            return False
        is_dependency_test_exist = self._dependencies.get(
=======
        dependency_tests = self._dependencies.get(
>>>>>>> f6d0dcbc
            TestDependencyInfo(node_info.module_id, node_info.case_id),
        )
        if dependency_tests:
            wrong_status = {TestStatus.FAILED, TestStatus.SKIPPED, TestStatus.ERROR}
<<<<<<< HEAD
            module_id, case_id = is_dependency_test_exist
            if case_id is not None:
                is_dependency_test_failed = (
                    self._results[module_id][case_id] in wrong_status
                )
            else:
                result_set = set(self._results[module_id].values())
                is_dependency_test_failed = any(
                    status in wrong_status for status in result_set
                )

        is_critical_failed = False
        for module_id, module_data in self._results.items():
            if module_data.get("module_status") in {
                TestStatus.FAILED,
                TestStatus.SKIPPED,
            }:
                # Check if module is critical
                module_item = next(
                    (
                        item
                        for item in self._session.items
                        if Path(item.fspath).stem == module_id
                    ),
                    None,
                )
                if module_item and NodeInfo(module_item).critical:
                    is_critical_failed = True
                    break

            for case_id, case_status in module_data.items():
                if case_id == "module_status":
                    continue
                if case_status in {TestStatus.FAILED, TestStatus.SKIPPED}:
                    case_item = next(
                        (
                            item
                            for item in self._session.items
                            if Path(item.fspath).stem == module_id
                            and item.name == case_id
                        ),
                        None,
                    )
                    if case_item and NodeInfo(case_item).critical:
                        is_critical_failed = True
                        break
            if is_critical_failed:
                break

        return bool(
            (is_dependency_test_exist and is_dependency_test_failed)
            or is_critical_failed,
        )
=======
            for dependency_test in dependency_tests:
                module_id, case_id = dependency_test
                module_data = self._results[module_id]
                # case result is the reason for the skipping
                if case_id is not None and module_data[case_id] in wrong_status:  # noqa: SIM114
                    return True
                # module result is the reason for the skipping
                elif any(status in wrong_status for status in module_data.values()):  # noqa: RET505
                    return True
        return False
>>>>>>> f6d0dcbc

    def _add_dependency(self, node_info: NodeInfo, nodes: dict) -> None:
        dependencies = node_info.dependency
        if dependencies is None:
            return
        for dependency in dependencies:
            module_id, case_id = dependency
            # incorrect module id in dependency
            if module_id not in nodes:
                continue
            # incorrect case id in dependency
            if case_id not in nodes[module_id] and case_id is not None:
                continue
            test_key = TestDependencyInfo(node_info.module_id, node_info.case_id)
            if test_key not in self._dependencies:
                self._dependencies[test_key] = set()
            self._dependencies[test_key].add(dependency)<|MERGE_RESOLUTION|>--- conflicted
+++ resolved
@@ -486,72 +486,14 @@
 
     def _is_skip_test(self, node_info: NodeInfo) -> bool:
         """Is need to skip a test because it depends on another test."""
-<<<<<<< HEAD
         if not hasattr(self, "_session") or self._session is None:
             return False
-        is_dependency_test_exist = self._dependencies.get(
-=======
+        # is_dependency_test_exist = self._dependencies.get(
         dependency_tests = self._dependencies.get(
->>>>>>> f6d0dcbc
             TestDependencyInfo(node_info.module_id, node_info.case_id),
         )
         if dependency_tests:
             wrong_status = {TestStatus.FAILED, TestStatus.SKIPPED, TestStatus.ERROR}
-<<<<<<< HEAD
-            module_id, case_id = is_dependency_test_exist
-            if case_id is not None:
-                is_dependency_test_failed = (
-                    self._results[module_id][case_id] in wrong_status
-                )
-            else:
-                result_set = set(self._results[module_id].values())
-                is_dependency_test_failed = any(
-                    status in wrong_status for status in result_set
-                )
-
-        is_critical_failed = False
-        for module_id, module_data in self._results.items():
-            if module_data.get("module_status") in {
-                TestStatus.FAILED,
-                TestStatus.SKIPPED,
-            }:
-                # Check if module is critical
-                module_item = next(
-                    (
-                        item
-                        for item in self._session.items
-                        if Path(item.fspath).stem == module_id
-                    ),
-                    None,
-                )
-                if module_item and NodeInfo(module_item).critical:
-                    is_critical_failed = True
-                    break
-
-            for case_id, case_status in module_data.items():
-                if case_id == "module_status":
-                    continue
-                if case_status in {TestStatus.FAILED, TestStatus.SKIPPED}:
-                    case_item = next(
-                        (
-                            item
-                            for item in self._session.items
-                            if Path(item.fspath).stem == module_id
-                            and item.name == case_id
-                        ),
-                        None,
-                    )
-                    if case_item and NodeInfo(case_item).critical:
-                        is_critical_failed = True
-                        break
-            if is_critical_failed:
-                break
-
-        return bool(
-            (is_dependency_test_exist and is_dependency_test_failed)
-            or is_critical_failed,
-        )
-=======
             for dependency_test in dependency_tests:
                 module_id, case_id = dependency_test
                 module_data = self._results[module_id]
@@ -562,7 +504,6 @@
                 elif any(status in wrong_status for status in module_data.values()):  # noqa: RET505
                     return True
         return False
->>>>>>> f6d0dcbc
 
     def _add_dependency(self, node_info: NodeInfo, nodes: dict) -> None:
         dependencies = node_info.dependency
