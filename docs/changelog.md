# Changelog

Versions follow [Semantic Versioning](https://semver.org/): `<major>.<minor>.<patch>`.

<<<<<<< HEAD
* Add the charts view to the HardPy operator panel.
  [[PR-186](https://github.com/everypinio/hardpy/pull/186)]
=======
* Added storage of the operator message state to avoid reopening the window after closing.
  [[PR-190](https://github.com/everypinio/hardpy/pull/190)]
>>>>>>> 40f2cd82
* Change the database and interface synchronization mechanism.
  The **statestore** and **runstore** databases can contain multiple documents, 
  which are defined by the frontend host name and port.
  The **current** document is no longer being created.
  The name of the document in the database consists of the 
  host name and port for the frontend, as described in the **hardpy.toml** file.
  [[PR-187](https://github.com/everypinio/hardpy/pull/187)]
* Simplify the process of working with multiple **HardPy** instances by 
  using a single **CouchDB** instance instead of multiple instances.
  [[PR-187](https://github.com/everypinio/hardpy/pull/187)]

## HardPy 0.15.2

* Change the logic of the test case attempts.
  The test case fields (msg, assertion_message, chart, measurements, and artifact) 
  are now cleared when the test case passes on the second or subsequent attempt.
  The error code is now cleared when a test case passes on the second or subsequent attempt.
  [[PR-192](https://github.com/everypinio/hardpy/pull/192)]

## HardPy 0.15.1

* Remove the `datetime` type from the info fields in all tables.
  [[PR-188](https://github.com/everypinio/hardpy/pull/188)]

## HardPy 0.15.0

* Remove `tests_dir` variable from **hardpy.toml**. 
  [[PR-182](https://github.com/everypinio/hardpy/pull/182)]
* Add check for message presence in set_operator_message.
  [[PR-180](https://github.com/everypinio/hardpy/pull/180)]
* Add the `ErrorCode` class.
  [[PR-180](https://github.com/everypinio/hardpy/pull/180)]
* Add the ability to store charts (data series) in the database.
  Add `set_case_chart` function and `Chart` class.
  [[PR-179](https://github.com/everypinio/hardpy/pull/179)]
* Add arguments for `hardpy start`.
  [[PR-175](https://github.com/everypinio/hardpy/pull/175)]
* Add numeric and string measurements: `set_case_measurement` function and 
  `NumericMeasurement` and `StringMeasurement` classes.
  [[PR-177](https://github.com/everypinio/hardpy/pull/177)]
* Update database schema by **SubUnit** table.
  [[PR-174](https://github.com/everypinio/hardpy/pull/174)]
* Add `set_dut_sub_unit` function.
  [[PR-174](https://github.com/everypinio/hardpy/pull/174)]
* Add markers `case_group` and `module_group`.
  [[PR-173](https://github.com/everypinio/hardpy/pull/173)]
* Add functions: `set_user_name`, `set_batch_serial_number`, `set_stand_revision`, `set_instrument`
  `set_process_name`, `set_process_number`, `set_process_info`, `set_dut_name`, `set_dut_type`, 
  `set_dut_revision`, `set_stand_info`.
  [[PR-172](https://github.com/everypinio/hardpy/pull/172)]
* Change `DuplicateSerialNumberError` and `DuplicatePartNumberError` to `DuplicateParameterError`.
  [[PR-172](https://github.com/everypinio/hardpy/pull/172)]
* Update database schema by some tables: **Process**, **Instrument**, **NumericMeasurement**.
  [[PR-162](https://github.com/everypinio/hardpy/pull/162)]
* Update database schema by some fields: **user**, **batch_serial_number**, **caused_dut_failure_id**, **error_code**
  **process**, **revision**, **instruments**, **group**, **measurements**.
  [[PR-162](https://github.com/everypinio/hardpy/pull/162)]
* Add the `caused_dut_failure_id` logic to the filling process.
  [[PR-162](https://github.com/everypinio/hardpy/pull/162)]

## HardPy 0.14.0

* Add status display in words depending on the testing status.
  [[PR-165](https://github.com/everypinio/hardpy/pull/165)]
* Add a timeout to the `load` function of the `StandCloudLoader` class.
  [[PR-166](https://github.com/everypinio/hardpy/pull/166)]
* Fix logic for processing spacebar pressing.
  [[PR-164](https://github.com/everypinio/hardpy/pull/164)]
* Fix the display of the module duration after the operator panel has been restarted.
  [[PR-163](https://github.com/everypinio/hardpy/pull/163)]
* Add the display of last test run duration.
  [[PR-163](https://github.com/everypinio/hardpy/pull/163)]
* Add the option to translate the HardPy operator panel using ISO 639 language codes.
  [[PR-159](https://github.com/everypinio/hardpy/pull/159)]

## HardPy 0.13.0

* Change CI settings, add testing of tests on different versions of packages.
  [[PR-157](https://github.com/everypinio/hardpy/pull/157)]
* Add an alert to operator panel when the following are called not from tests:
  `set_message`, `set_case_artifact`, `set_module_artifact`, `run_dialog_box`,
  and `get_current_attempt`.
  [[PR-154](https://github.com/everypinio/hardpy/pull/154)]
* Update the status of the test case and module when the test stops.
  Only one case and one module receive the "stopped" status, while the rest are marked as "skipped."
  [[PR-154](https://github.com/everypinio/hardpy/pull/154)]
* Change **StandCloud** authorization process to OAuth2 Device Flow by
  [RFC8628](https://datatracker.ietf.org/doc/html/rfc8628).
  [[PR-152](https://github.com/everypinio/hardpy/pull/152)]

## HardPy 0.12.1

* Fix the situation in which the module and case stop times stop updating when the user stops the tests.
  [[PR-149](https://github.com/everypinio/hardpy/pull/149)]

## HardPy 0.12.0

* Update `test_run` **StandCloudReader** function.
  The `test_run` function provides access to 2 endpoints: `/test_run/{test_run_id}` and `/test_run`.
  [[PR-145](https://github.com/everypinio/hardpy/pull/145)]
* Update database scheme description.
  [[PR-140](https://github.com/everypinio/hardpy/pull/140)]
* Add test stand number by using `set_stand_number` function.
  [[PR-140](https://github.com/everypinio/hardpy/pull/140)]
* Add prohibition to run tests on the port if the port is busy.
  [[PR-136](https://github.com/everypinio/hardpy/pull/136)]
* Add marker **critical**.
  [[PR-135](https://github.com/everypinio/hardpy/pull/135)],
  [[PR-142](https://github.com/everypinio/hardpy/pull/142)],
  [[PR-143](https://github.com/everypinio/hardpy/pull/143)]
* Change dependency behaviour when a case or module name does not exist.
  Such a test or module will be executed.
  [[PR-130](https://github.com/everypinio/hardpy/pull/130)]
* Add the ability to add dependency from multiple tests.
  [[PR-130](https://github.com/everypinio/hardpy/pull/130)]
* Transfer frontend from CRA to Vite.
  [[PR-122](https://github.com/everypinio/hardpy/pull/122)]
* Remove bug with scrolling tests with operator messages.
  [[PR-122](https://github.com/everypinio/hardpy/pull/122)]
* Logging to **pytest.ini** is no longer configured during **HardPy** project initialization by `hardpy init`.
  [[PR-122](https://github.com/everypinio/hardpy/pull/122)]

## HardPy 0.11.2

* Fix StandCloud login support in version 3.12+.
  [[PR-134](https://github.com/everypinio/hardpy/pull/134)]

## HardPy 0.11.1

* Change **StandCloud** URL for publish test report to `/test_report`.
  [[PR-131](https://github.com/everypinio/hardpy/pull/131)]
* Add `StandCloudReader` class for reading data from **StandCloud**.
  [[PR-131](https://github.com/everypinio/hardpy/pull/131)]
* Fix the behavior with empty module start time with skipped test.
  [[PR-131](https://github.com/everypinio/hardpy/pull/131)]
* Fix the behavior with empty module stop time with skipped test.
  [[PR-129](https://github.com/everypinio/hardpy/pull/129)]
* Add Stand info to Operator panel.
  [[PR-127](https://github.com/everypinio/hardpy/pull/127)]
* Add the `tests_name` field to **hardpy.toml**.
  The `tests_name` allows to name the test suite in the operator panel.
  [[PR-126](https://github.com/everypinio/hardpy/pull/126)]
* Add CLI commands: `hardpy start`, `hardpy stop` and `hardpy status`.
  [[PR-126](https://github.com/everypinio/hardpy/pull/126)]
* Change the StandCloud API address to `/hardpy/api`.
  [[PR-125](https://github.com/everypinio/hardpy/pull/125)]

## HardPy 0.11.0

* Remove the internal **HardPy** socket on port 6525. Pytest plugin arguments `--hardpy-sh` and `--hardpy-sp`
  are left for backward compatibility with version below 0.10.1.
  [[PR-114](https://github.com/everypinio/hardpy/pull/114)]
* Add the ability to add HTML pages using `HTMLComponent` to dialog boxes and operator messages.
  [[PR-104](https://github.com/everypinio/hardpy/pull/104)]

## HardPy 0.10.1

* Fix **StandCloud** authorization process in Windows.
  [[PR-110](https://github.com/everypinio/hardpy/pull/110)]

## HardPy 0.10.0

* Add the `[stand_cloud]` section to the **hardpy.toml** configuration file.
  [[PR-85](https://github.com/everypinio/hardpy/pull/85)]
* Add the `StandCloudLoader` class to append the test result to the **StandCloud**.
  [[PR-85](https://github.com/everypinio/hardpy/pull/85)]
* Add support for **StandCloud** login and logout with `sc-login` and `sc-logout` commands.
  [[PR-85](https://github.com/everypinio/hardpy/pull/85)]
* Add **alert** field in **statestore** database.
  [[PR-85](https://github.com/everypinio/hardpy/pull/85)]
* Add alert to control panel by calling `set_alert` method in `HardpyPlugin`.
  [[PR-85](https://github.com/everypinio/hardpy/pull/85)]

## HardPy 0.9.0

* Add the ability to add images to operator messages like a dialog box.
  [[PR-95](https://github.com/everypinio/hardpy/pull/95)]
* Add non-blocking mode for operator message.
  [[PR-95](https://github.com/everypinio/hardpy/pull/95)]
* Add `clear_operator_message` function for closing operator message.
  [[PR-95](https://github.com/everypinio/hardpy/pull/95)]
* Add **font_size** parameter for operator message and dialog box text.
  [[PR-97](https://github.com/everypinio/hardpy/pull/97)]
* Add a 1 second pause between attempts in the `attempt` marker.
  [[PR-98](https://github.com/everypinio/hardpy/pull/98)]
* Fix an issue where operator messages and dialog boxes sometimes did not
  open before the browser page reloaded.
  [[PR-98](https://github.com/everypinio/hardpy/pull/98)]

## HardPy 0.8.0

* Modify API for dialog boxes with images.
  [[PR-84](https://github.com/everypinio/hardpy/pull/84)]
* Add the ability to add images to all widgets.
  [[PR-84](https://github.com/everypinio/hardpy/pull/84)]
* Add ability to add borders to images.
  [[PR-84](https://github.com/everypinio/hardpy/pull/84)]
* Fix timezone format using the **tzlocal** package.
  [[PR-79](https://github.com/everypinio/hardpy/pull/79)]
* Add ability to close `set_operator_message` with `Escape` button.
  [[PR-84](https://github.com/everypinio/hardpy/pull/84)]
* Fix skipped test case and module status. Now skipped test status is **skipped**, not **ready**.
  [[PR-77](https://github.com/everypinio/hardpy/pull/77)]
* Add an exception when entering the same selection items or step names in dialog boxes.
  [[PR-86](https://github.com/everypinio/hardpy/pull/86)]
* Add the ability to clear the **runstore** database before running hardpy
  using the the `--hardpy-clear-database` option of the **pytest-hardpy** plugin.
  [[PR-83](https://github.com/everypinio/hardpy/pull/83)]

## HardPy 0.7.0

* Add an **attempt** marker to indicate the number of attempts to run a test before it passes successfully.
  [[PR-65](https://github.com/everypinio/hardpy/pull/65)]
* Add a **get_current_attempt** method to get the current attempt number.
  [[PR-65](https://github.com/everypinio/hardpy/pull/65)]
* Add the ability to run multiple dialog boxes in a single test.
  [[PR-65](https://github.com/everypinio/hardpy/pull/65)]
* Fix the problem of freezing the dialog box in some test cases.
  [[PR-65](https://github.com/everypinio/hardpy/pull/65)]
* Add autofocus on dialog boxes (on the **Confirm** button or the first item in the list).
  [[PR-65](https://github.com/everypinio/hardpy/pull/65)]
* Remove the **progress** field from the **runstore** database.
  [[PR-66](https://github.com/everypinio/hardpy/pull/66)]
* Add the **hw_id** variable to the **test_stand** field in the database obtained from the stand computer.
  [[PR-67](https://github.com/everypinio/hardpy/pull/67)]
* Add the **location** variables to the **test_stand** field in the database.
  [[PR-66](https://github.com/everypinio/hardpy/pull/66)]
* Move the **timezone** and **driver** database variables to the **test_stand** field.
  [[PR-66](https://github.com/everypinio/hardpy/pull/66)]
* Add a schema version. The schema version is fixed to version 1.
  [[PR-66](https://github.com/everypinio/hardpy/pull/66)]
* Change **timezone** from two strings to one string.
  [[PR-69](https://github.com/everypinio/hardpy/pull/69)]
* Replace the **Flake8** linter with a **Ruff** linter.
  [[PR-58](https://github.com/everypinio/hardpy/pull/58)]

## HardPy 0.6.1

* Fix running tests with a simple `pytest` command.
  [[PR-60](https://github.com/everypinio/hardpy/pull/60)]

## HardPy 0.6.0

In HardPy, the startup principle has changed compared to version 0.5.0 and lower.
The `hardpy-panel` command is no longer available.

The HardPy project of version 0.6.0 or later must contain the file **hardpy.toml**.

* Add the ability to clear the **statestore** database before running hardpy
  using the the `--hardpy-clear-database` option of the **pytest-hardpy** plugin.
  [[PR-49](https://github.com/everypinio/hardpy/pull/49)]
* Add the **name** and **info** fields to **test_stand** in the database schema.
  [[PR-49](https://github.com/everypinio/hardpy/pull/49)]
* Add the **part_number** field to **dut** in the database schema.
  [[PR-49](https://github.com/everypinio/hardpy/pull/49)]
* Add the **attempt** field to the test case in the database schema.
  [[PR-54](https://github.com/everypinio/hardpy/pull/54)]
* Add `set_stand_name` and `set_dut_part_number` functions.
  [[PR-49](https://github.com/everypinio/hardpy/pull/49)]
* Add a hardpy template project using the `hardpy init` command.
  [[PR-44](https://github.com/everypinio/hardpy/pull/44)]
* Add a hardpy config .toml file - **hardpy.toml**.
  [[PR-44](https://github.com/everypinio/hardpy/pull/44)]
* Refactor **pytest-hardpy** plugin options.
  [[PR-44](https://github.com/everypinio/hardpy/pull/44)]
* Add CLI to hardpy as an entry point. The `hardpy-panel` command is no longer available.
  [[PR-44](https://github.com/everypinio/hardpy/pull/44)]
* Fix use of special characters in dialog boxes. ASCII symbols are passed from frontend to backend.
  [[PR-40](https://github.com/everypinio/hardpy/pull/40)]
* Fix status of stopped tests.
  [[PR-45](https://github.com/everypinio/hardpy/pull/45)]
* Fix progress bar for skipped tests. Progress bar fills to the end when tests are skipped.
  [[PR-43](https://github.com/everypinio/hardpy/pull/43)]
* Add report name generation when serial number is missing.
  [[PR-47](https://github.com/everypinio/hardpy/pull/47)]

## HardPy 0.5.1

* Add the ability to work with cloud couchdb via couchdb config.
  [[PR-51](https://github.com/everypinio/hardpy/pull/51)]

## HardPy 0.5.0

* Refactor dialog box API.
  [[PR-33](https://github.com/everypinio/hardpy/pull/33)]
* Add conda.yaml example.
  [[PR-32](https://github.com/everypinio/hardpy/pull/32)]
* Add .vscode folder.
  [[PR-32](https://github.com/everypinio/hardpy/pull/32)]
* Fix catching exceptions and displaying them in the operator panel.
  [[PR-32](https://github.com/everypinio/hardpy/pull/32)]
* Add dialog box with radiobutton, checkbox, image, multiple steps.
  [[PR-29](https://github.com/everypinio/hardpy/pull/29)]
  [[PR-31](https://github.com/everypinio/hardpy/pull/31)]
  [[PR-31](https://github.com/everypinio/hardpy/pull/31)]

## HardPy 0.4.0

* Add base dialog box, text input and numeric input.
  [[PR-24](https://github.com/everypinio/hardpy/pull/24)]
* Add dialog box invocation functionality.
  [[PR-25](https://github.com/everypinio/hardpy/pull/25)]
* Add a socket mechanism to transfer data from the uvicorn server to the pytest subprocess.
  [[PR-25](https://github.com/everypinio/hardpy/pull/25)]

## HardPy 0.3.0

* Add implementation of test dependencies without using third-party plugins.
  [[PR-15](https://github.com/everypinio/hardpy/pull/15)]
* Reduce the number of database calls.
  [[PR-12](https://github.com/everypinio/hardpy/pull/12)]
* Speed up test collection.
  [[PR-12](https://github.com/everypinio/hardpy/pull/12)]

## HardPy 0.2.0

* Add documentation page.
  [[PR-5](https://github.com/everypinio/hardpy/pull/5)]
* Remove the ability to access the `HardPyPlugin`.
  Users can now only register via the ini file.
  [[PR-6](https://github.com/everypinio/hardpy/pull/6)]

## HardPy 0.1.0

* Add pytest-hardpy and hardpy panel to the package.
  [[PR-1](https://github.com/everypinio/hardpy/pull/1)]
* Add frontend data synchronization via CouchDB data replication to PouchDB.
  [[PR-1](https://github.com/everypinio/hardpy/pull/1)]
* Add documentation.
  [[PR-1](https://github.com/everypinio/hardpy/pull/1)]
* CouchDB is the main database.
  [[PR-1](https://github.com/everypinio/hardpy/pull/1)]<|MERGE_RESOLUTION|>--- conflicted
+++ resolved
@@ -2,13 +2,10 @@
 
 Versions follow [Semantic Versioning](https://semver.org/): `<major>.<minor>.<patch>`.
 
-<<<<<<< HEAD
 * Add the charts view to the HardPy operator panel.
   [[PR-186](https://github.com/everypinio/hardpy/pull/186)]
-=======
 * Added storage of the operator message state to avoid reopening the window after closing.
   [[PR-190](https://github.com/everypinio/hardpy/pull/190)]
->>>>>>> 40f2cd82
 * Change the database and interface synchronization mechanism.
   The **statestore** and **runstore** databases can contain multiple documents, 
   which are defined by the frontend host name and port.
