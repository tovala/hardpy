# Copyright (c) 2024 Everypin
# GNU General Public License v3.0 (see LICENSE or https://www.gnu.org/licenses/gpl-3.0.txt)

from hardpy.pytest_hardpy.result import CouchdbLoader
from hardpy.pytest_hardpy.utils import (
    DuplicateSerialNumberError,
    DuplicateDialogBoxError,
)
from hardpy.pytest_hardpy.result.couchdb_config import CouchdbConfig
from hardpy.pytest_hardpy.utils import (
    DialogBox,
    TextInputWidget,
    NumericInputWidget,
    CheckboxWidget,
    RadiobuttonWidget,
    ImageWidget,
<<<<<<< HEAD
    MultistepWidget,
    StepWidget
=======
    StepWidget,
    MultistepWidget,
>>>>>>> 66c3e26e
)
from hardpy.pytest_hardpy.pytest_call import (
    get_current_report,
    set_dut_info,
    set_dut_serial_number,
    set_stand_info,
    set_case_artifact,
    set_module_artifact,
    set_run_artifact,
    set_message,
    set_driver_info,
    run_dialog_box,
)

__all__ = [
    # CouchDB
    "CouchdbLoader",
    "CouchdbConfig",
    "get_current_report",
    # Errors
    "DuplicateSerialNumberError",
    "DuplicateDialogBoxError",
    # Database info
    "set_dut_info",
    "set_dut_serial_number",
    "set_stand_info",
    "set_case_artifact",
    "set_module_artifact",
    "set_run_artifact",
    "set_message",
    "set_driver_info",
    # Dialog boxes
    "run_dialog_box",
    "DialogBox",
    "TextInputWidget",
    "NumericInputWidget",
    "CheckboxWidget",
    "RadiobuttonWidget",
    "ImageWidget",
<<<<<<< HEAD
    "MultistepWidget",
    "StepWidget",
=======
    "StepWidget",
    "MultistepWidget",
>>>>>>> 66c3e26e
]<|MERGE_RESOLUTION|>--- conflicted
+++ resolved
@@ -14,13 +14,8 @@
     CheckboxWidget,
     RadiobuttonWidget,
     ImageWidget,
-<<<<<<< HEAD
-    MultistepWidget,
-    StepWidget
-=======
     StepWidget,
     MultistepWidget,
->>>>>>> 66c3e26e
 )
 from hardpy.pytest_hardpy.pytest_call import (
     get_current_report,
@@ -60,11 +55,6 @@
     "CheckboxWidget",
     "RadiobuttonWidget",
     "ImageWidget",
-<<<<<<< HEAD
-    "MultistepWidget",
-    "StepWidget",
-=======
     "StepWidget",
     "MultistepWidget",
->>>>>>> 66c3e26e
 ]