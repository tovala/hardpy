# Copyright (c) 2025 Everypin
# GNU General Public License v3.0 (see LICENSE or https://www.gnu.org/licenses/gpl-3.0.txt)
from __future__ import annotations

import json
from dataclasses import dataclass
from inspect import stack
from os import environ
from time import sleep
from typing import TYPE_CHECKING, Any
from uuid import uuid4

from hardpy.pytest_hardpy.db import (
    Chart,
    DatabaseField as DF,  # noqa: N817
    Instrument,
    NumericMeasurement,
    ResultRunStore,
    StringMeasurement,
    SubUnit,
)
from hardpy.pytest_hardpy.reporter import RunnerReporter
from hardpy.pytest_hardpy.utils import (
    DialogBox,
    DuplicateParameterError,
    HTMLComponent,
    ImageComponent,
    TestStandNumberError,
)

if TYPE_CHECKING:
    from collections.abc import Mapping

PASS_VALUE = "pass"  # noqa: S105
FAIL_VALUE = "fail"


@dataclass
class CurrentTestInfo:
    """Current test info."""

    module_id: str
    case_id: str


@dataclass
class DialogResult:
    """Result of dialog box interaction.

    Attributes:
        pass_fail_result: True for PASS, False for FAIL, None if pass_fail is not enabled
        widget_result: Data from widget if any, None otherwise
    """  # noqa: E501

    pass_fail_result: bool | None = None
    widget_result: Any = None

    def __bool__(self) -> bool:
        """Return True if the dialog was successful."""
        if self.pass_fail_result is not None:
            return self.pass_fail_result
        return bool(self.widget_result) if self.widget_result is not None else True

    @property
    def is_pass(self) -> bool | None:
        """Convenience property to check pass/fail status."""
        return self.pass_fail_result

    @property
    def data(self) -> Any:  # noqa: ANN401
        """Convenience property to get widget data."""
        return self.widget_result


class ErrorCode:
    """Save error code and return error message.

    It must be called from an assert.

    Args:
        code (int): error code.
        message (str): error message.
    """

    def __init__(self, code: int, message: str | None = None) -> str | None:  # type: ignore
        """Add error code to document.

        Args:
            code (int): non-negative error code.
            message (str | None): error message.

        Returns:
            str | None: error message
        """
        if code < 0:
            msg = "error code must be greater than 0"
            raise ValueError(msg)
        reporter = RunnerReporter()
        key = reporter.generate_key(DF.ERROR_CODE)
        if reporter.get_field(key) is None:
            reporter.set_doc_value(key, code)
            reporter.update_db_by_doc()
        self._message = message if message else f"Error code = {code}"

    def __repr__(self) -> str:
        return self._message

    def __str__(self) -> str | None:
        return self._message


def get_current_report() -> ResultRunStore | None:
    """Get current report from runstore database.

    Returns:
        ResultRunStore | None: report, or None if not found or invalid
    """
    reporter = RunnerReporter()
    return reporter.get_report()


def set_user_name(name: str) -> None:
    """Set operator panel user name.

    Args:
        name (str): user name

    Raises:
        DuplicateParameterError: if user name is already set
    """
    reporter = RunnerReporter()
    key = reporter.generate_key(DF.USER)
    if reporter.get_field(key):
        msg = "user_name"
        raise DuplicateParameterError(msg)
    reporter.set_doc_value(key, name)
    reporter.update_db_by_doc()


def set_batch_serial_number(serial_number: str) -> None:
    """Add batch serial number to document.

    Args:
        serial_number (str): batch serial number

    Raises:
        DuplicateParameterError: if batch serial number is already set
    """
    reporter = RunnerReporter()
    key = reporter.generate_key(DF.BATCH_SN)
    if reporter.get_field(key):
        msg = "batch_serial_number"
        raise DuplicateParameterError(msg)
    reporter.set_doc_value(key, serial_number)
    reporter.update_db_by_doc()


def set_dut_sub_unit(sub_unit: SubUnit) -> int:
    """Add sub unit to DUT sub units list.

    Args:
        sub_unit (SubUnit): Sub unit object of DUT.

    Returns:
        int: sub unit index
    """
    reporter = RunnerReporter()
    key = reporter.generate_key(DF.DUT, DF.SUB_UNITS)

    sub_units = reporter.get_field(key) or []
    sub_units.append({k: v for k, v in vars(sub_unit).items() if v is not None})

    reporter.set_doc_value(key, sub_units)
    reporter.update_db_by_doc()

    return len(sub_units) - 1


def set_dut_info(info: Mapping[str, str | int | float | None]) -> None:
    """Set DUT info to document.

    Args:
        info (Mapping): DUT info
    """
    reporter = RunnerReporter()
    for dut_key, dut_value in info.items():
        key = reporter.generate_key(DF.DUT, DF.INFO, dut_key)
        reporter.set_doc_value(key, dut_value)
    reporter.update_db_by_doc()


def set_dut_serial_number(serial_number: str) -> None:
    """Add DUT serial number to document.

    Args:
        serial_number (str): DUT serial number

    Raises:
        DuplicateParameterError: if serial number is already set
    """
    reporter = RunnerReporter()
    key = reporter.generate_key(DF.DUT, DF.SERIAL_NUMBER)
    if reporter.get_field(key):
        msg = "dut_serial_number"
        raise DuplicateParameterError(msg)
    reporter.set_doc_value(
        key,
        serial_number if isinstance(serial_number, str) else str(serial_number),
    )
    reporter.update_db_by_doc()


def set_dut_part_number(part_number: str) -> None:
    """Add DUT part number to document.

    Args:
        part_number (str): DUT part number

    Raises:
        DuplicateParameterError: if part number is already set
    """
    reporter = RunnerReporter()
    key = reporter.generate_key(DF.DUT, DF.PART_NUMBER)
    if reporter.get_field(key):
        msg = "dut_part_number"
        raise DuplicateParameterError(msg)
    reporter.set_doc_value(key, part_number)
    reporter.update_db_by_doc()


def set_dut_name(name: str) -> None:
    """Set DUT name to document.

    Args:
        name (str): DUT name

    Raises:
        DuplicateParameterError: if DUT name is already set
    """
    reporter = RunnerReporter()
    key = reporter.generate_key(DF.DUT, DF.NAME)
    if reporter.get_field(key):
        msg = "dut_name"
        raise DuplicateParameterError(msg)
    reporter.set_doc_value(key, name)
    reporter.update_db_by_doc()


def set_dut_type(dut_type: str) -> None:
    """Set DUT type to document.

    Args:
        dut_type (str): DUT type

    Raises:
        DuplicateParameterError: if DUT type is already set
    """
    reporter = RunnerReporter()
    key = reporter.generate_key(DF.DUT, DF.TYPE)
    if reporter.get_field(key):
        msg = "dut_type"
        raise DuplicateParameterError(msg)
    reporter.set_doc_value(key, dut_type)
    reporter.update_db_by_doc()


def set_dut_revision(revision: str) -> None:
    """Set DUT revision to document.

    Args:
        revision (str): DUT revision

    Raises:
        DuplicateParameterError: if DUT revision is already set
    """
    reporter = RunnerReporter()
    key = reporter.generate_key(DF.DUT, DF.REVISION)
    if reporter.get_field(key):
        msg = "dut_revision"
        raise DuplicateParameterError(msg)
    reporter.set_doc_value(key, revision)
    reporter.update_db_by_doc()


def set_stand_name(name: str) -> None:
    """Add test stand name to document.

    Args:
        name (str): test stand name

    Raises:
        DuplicateParameterError: if test stand name is already set
    """
    reporter = RunnerReporter()
    key = reporter.generate_key(DF.TEST_STAND, DF.NAME)
    if reporter.get_field(key):
        msg = "stand_name"
        raise DuplicateParameterError(msg)
    reporter.set_doc_value(key, name)
    reporter.update_db_by_doc()


def set_stand_info(info: Mapping[str, str | int | float | None]) -> None:
    """Add test stand info to document.

    Args:
        info (Mapping[str, str | int | float ]): test stand info as a mapping
            where keys are strings and values can be strings, integers, floats objects
    """
    reporter = RunnerReporter()
    for stand_key, stand_value in info.items():
        key = reporter.generate_key(DF.TEST_STAND, DF.INFO, stand_key)
        reporter.set_doc_value(key, stand_value)
    reporter.update_db_by_doc()


def set_stand_location(location: str) -> None:
    """Add test stand location to document.

    Args:
        location (str): test stand location

    Raises:
        DuplicateParameterError: if test stand location is already set
    """
    reporter = RunnerReporter()
    key = reporter.generate_key(DF.TEST_STAND, DF.LOCATION)
    if reporter.get_field(key):
        msg = "stand_location"
        raise DuplicateParameterError(msg)
    reporter.set_doc_value(key, location)
    reporter.update_db_by_doc()


def set_stand_number(number: int) -> None:
    """Add test stand number to document.

    Args:
        number (int): test stand number (non negative integer)

    Raises:
        DuplicateParameterError: if stand number is already set
        TestStandNumberError: if stand number is incorrect (negative or non integer)
    """
    reporter = RunnerReporter()
    key = reporter.generate_key(DF.TEST_STAND, DF.NUMBER)
    if not isinstance(number, int) or number < 0:
        raise TestStandNumberError
    if reporter.get_field(key):
        msg = "stand_number"
        raise DuplicateParameterError(msg)
    reporter.set_doc_value(key, number)
    reporter.update_db_by_doc()


def set_stand_revision(revision: str) -> None:
    """Add test stand revision to document.

    Args:
        revision (str): test stand revision

    Raises:
        DuplicateParameterError: if test stand revision is already set
    """
    reporter = RunnerReporter()
    key = reporter.generate_key(DF.TEST_STAND, DF.REVISION)
    if reporter.get_field(key):
        msg = "stand_revision"
        raise DuplicateParameterError(msg)
    reporter.set_doc_value(key, revision)
    reporter.update_db_by_doc()


def set_message(msg: str, msg_key: str | None = None) -> None:
    """Add or update message in current test.

    Args:
        msg (str): Message content.
        msg_key (Optional[str]): Message ID.
                                     If not specified, a random ID will be generated.
    """
    current_test = _get_current_test()

    reporter = RunnerReporter()
    if msg_key is None:
        msg_key = str(uuid4())

    key = reporter.generate_key(
        DF.MODULES,
        current_test.module_id,
        DF.CASES,
        current_test.case_id,
        DF.MSG,
    )

    msgs = reporter.get_field(key)
    if msgs is None:
        msgs = {}

    msgs[msg_key] = msg

    reporter.set_doc_value(key, msgs)
    reporter.update_db_by_doc()


def set_case_artifact(data: dict) -> None:
    """Add data to current test case.

    Artifact saves only in RunStore database
    because state in StateStore and case artifact must be separated.

    Args:
        data (dict): data
    """
    current_test = _get_current_test()
    reporter = RunnerReporter()
    for stand_key, stand_value in data.items():
        key = reporter.generate_key(
            DF.MODULES,
            current_test.module_id,
            DF.CASES,
            current_test.case_id,
            DF.ARTIFACT,
            stand_key,
        )
        reporter.set_doc_value(key, stand_value, runstore_only=True)
    reporter.update_db_by_doc()


def set_module_artifact(data: dict) -> None:
    """Add data to current test module.

    Artifact saves only in RunStore database
    because state in StateStore and module artifact must be separated.

    Args:
        data (dict): data
    """
    current_test = _get_current_test()
    reporter = RunnerReporter()
    for artifact_key, artifact_value in data.items():
        key = reporter.generate_key(
            DF.MODULES,
            current_test.module_id,
            DF.ARTIFACT,
            artifact_key,
        )
        reporter.set_doc_value(key, artifact_value, runstore_only=True)
    reporter.update_db_by_doc()


def set_run_artifact(data: dict) -> None:
    """Add data to current test run.

    Artifact saves only in RunStore database
    because state in StateStore and run artifact must be separated.

    Args:
        data (dict): data
    """
    reporter = RunnerReporter()
    for artifact_key, artifact_value in data.items():
        key = reporter.generate_key(
            DF.ARTIFACT,
            artifact_key,
        )
        reporter.set_doc_value(key, artifact_value, runstore_only=True)
    reporter.update_db_by_doc()


def set_driver_info(drivers: dict) -> None:
    """Add or update test stand drivers data.

    Driver data is stored in both StateStore and RunStore databases.

    Args:
        drivers (dict): A dictionary of drivers, where keys are driver names
                        and values are driver-specific data.
    """
    reporter = RunnerReporter()

    for driver_name, driver_data in drivers.items():
        key = reporter.generate_key(
            DF.TEST_STAND,
            DF.DRIVERS,
            driver_name,
        )
        reporter.set_doc_value(key, driver_data)
    reporter.update_db_by_doc()


def set_instrument(instrument: Instrument) -> int:
    """Add instrument to test stand instruments list.

    Args:
        instrument (Instrument): Instrument object containing all instrument data

    Returns:
        int: instrument index
    """
    reporter = RunnerReporter()
    key = reporter.generate_key(DF.TEST_STAND, DF.INSTRUMENTS)

    instruments = reporter.get_field(key) or []
    instruments.append({k: v for k, v in vars(instrument).items() if v is not None})

    reporter.set_doc_value(key, instruments)
    reporter.update_db_by_doc()

    return len(instruments) - 1


def set_process_name(name: str) -> None:
    """Set process name to document.

    Args:
        name (str): process name

    Raises:
        DuplicateParameterError: if process name is already set
    """
    reporter = RunnerReporter()
    key = reporter.generate_key(DF.PROCESS, DF.NAME)
    if reporter.get_field(key):
        msg = "process_name"
        raise DuplicateParameterError(msg)
    reporter.set_doc_value(key, name)
    reporter.update_db_by_doc()


def set_process_number(number: int) -> None:
    """Set process number to document.

    Args:
        number (int): process number

    Raises:
        DuplicateParameterError: if process number is already set
    """
    reporter = RunnerReporter()
    key = reporter.generate_key(DF.PROCESS, DF.NUMBER)
    if reporter.get_field(key):
        msg = "process_number"
        raise DuplicateParameterError(msg)
    reporter.set_doc_value(key, number)
    reporter.update_db_by_doc()


def set_process_info(info: Mapping[str, str | int | float | None]) -> None:
    """Set process info to document.

    Args:
        info (Mapping): process info
    """
    reporter = RunnerReporter()
    for key, value in info.items():
        full_key = reporter.generate_key(DF.PROCESS, DF.INFO, key)
        reporter.set_doc_value(full_key, value)
    reporter.update_db_by_doc()


def set_case_measurement(measurement: NumericMeasurement | StringMeasurement) -> int:
    """Add measurement to document.

    Args:
        measurement (NumericMeasurement | StringMeasurement): measurement object

    Returns:
        int: measurement index from measurements list
    """
    current_test = _get_current_test()
    reporter = RunnerReporter()

    key = reporter.generate_key(
        DF.MODULES,
        current_test.module_id,
        DF.CASES,
        current_test.case_id,
        DF.MEASUREMENTS,
    )

    measurements = reporter.get_field(key) or []
    measurements.append({k: v for k, v in vars(measurement).items() if v is not None})

    reporter.set_doc_value(key, measurements)
    reporter.update_db_by_doc()

    return len(measurements) - 1


def set_case_chart(chart: Chart) -> None:
    """Add chart to document.

    Args:
        chart (Chart): chart object
    """
    if not chart.x_data or not chart.y_data:
        msg = "x_data and y_data must be set"
        raise ValueError(msg)
    current_test = _get_current_test()
    reporter = RunnerReporter()

    key = reporter.generate_key(
        DF.MODULES,
        current_test.module_id,
        DF.CASES,
        current_test.case_id,
        DF.CHART,
    )

    if reporter.get_field(key):
        msg = "chart"
        raise DuplicateParameterError(msg)

    chart_dict = {k: v for k, v in vars(chart).items() if v is not None}

    reporter.set_doc_value(key, chart_dict)
    reporter.update_db_by_doc()


def run_dialog_box(dialog_box_data: DialogBox) -> DialogResult:
    """Display a dialog box.

    Args:
        dialog_box_data (DialogBox): Data for creating the dialog box.

<<<<<<< HEAD
=======

        DialogBox attributes:
        - dialog_text (str): The text of the dialog box.
        - title_bar (str | None): The title bar of the dialog box.
          If the title_bar field is missing, it is the case name.
        - widget (DialogBoxWidget | None): Widget information.
        - image (ImageComponent | None): Image information.
        - html (HTMLComponent | None): HTML information.

>>>>>>> 592dcd5e
    Returns:
        DialogResult: Structured result containing pass/fail status and widget data.
    """
    if not dialog_box_data.dialog_text:
        msg = "The 'dialog_text' argument cannot be empty."
        raise ValueError(msg)

    reporter = RunnerReporter()
    current_test = _get_current_test()
    key = reporter.generate_key(
        DF.MODULES,
        current_test.module_id,
        DF.CASES,
        current_test.case_id,
        DF.DIALOG_BOX,
    )
    _cleanup_widget(reporter, key)

    reporter.set_doc_value(key, dialog_box_data.to_dict(), statestore_only=True)
    reporter.update_db_by_doc()

    input_dbx_data = _get_operator_data()
    _cleanup_widget(reporter, key)

    return _process_dialog_result(dialog_box_data, input_dbx_data)


def set_operator_message(  # noqa: PLR0913
    msg: str,
    title: str | None = None,
    block: bool = True,
    image: ImageComponent | None = None,
    html: HTMLComponent | None = None,
    font_size: int = 14,
) -> None:
    """Set operator message.

    The function should be used to handle events outside of testing.
    For messages to the operator during testing, there is the function `run_dialog_box`.

    Args:
        msg (str): message
        title (str | None): title
        image (ImageComponent | None): operator message image
        html (HTMLComponent | None): operator message html page
        block (bool): if True, the function will block until the message is closed
        font_size (int): font size
    """
    reporter = RunnerReporter()
    key = reporter.generate_key(DF.OPERATOR_MSG)
    _cleanup_widget(reporter, key)

    if font_size < 1:
        msg = "The 'font_size' argument cannot be less than 1"
        raise ValueError(msg)

    if not msg:
        msg = "The 'msg' argument cannot be empty"
        raise ValueError(msg)

    msg_data = {
        DF.MSG: msg,
        DF.TITLE: title,
        DF.VISIBLE: True,
        DF.IMAGE: image.to_dict() if image else None,
        DF.HTML: html.to_dict() if html else None,
        DF.ID: str(uuid4()),
        DF.FONT_SIZE: int(font_size),
    }
    reporter.set_doc_value(key, msg_data, statestore_only=True)
    reporter.update_db_by_doc()

    if block:
        is_msg_visible = _get_operator_data()
        msg_data[DF.VISIBLE] = is_msg_visible

        reporter.set_doc_value(key, msg_data, statestore_only=True)
        reporter.update_db_by_doc()

        _cleanup_widget(reporter, key)


def clear_operator_message() -> None:
    """Clear operator message.

    Clears the current message to the operator if it exists, otherwise does nothing.
    """
    reporter = RunnerReporter()
    key = reporter.generate_key(DF.OPERATOR_MSG)

    _cleanup_widget(reporter, key)


def get_current_attempt() -> int:
    """Get current attempt.

    Returns:
        int: current attempt
    """
    reporter = RunnerReporter()
    module_id, case_id = _get_current_test().module_id, _get_current_test().case_id
    return reporter.get_current_attempt(module_id, case_id)


def _get_current_test() -> CurrentTestInfo:
    current_node = environ.get("PYTEST_CURRENT_TEST")

    if current_node is None:
        reporter = RunnerReporter()
        caller = stack()[1].function
        msg = f"Function {caller} can't be called outside of the test."
        reporter.set_alert(msg)
        raise RuntimeError(msg)

    module_delimiter = ".py::"
    module_id_end_index = current_node.find(module_delimiter)
    module_id = current_node[:module_id_end_index]

    folder_delimeter = "/"
    folder_delimeter_index = current_node.rfind(folder_delimeter)
    if folder_delimeter_index != -1:
        module_id = module_id[folder_delimeter_index + 1 :]

    case_with_stage = current_node[module_id_end_index + len(module_delimiter) :]
    case_delimiter = " "
    case_id_end_index = case_with_stage.find(case_delimiter)
    case_id = case_with_stage[:case_id_end_index]

    return CurrentTestInfo(module_id=module_id, case_id=case_id)


def _get_operator_data() -> str:
    """Get operator panel data.

    Returns:
        str: operator panel data
    """
    reporter = RunnerReporter()

    data = ""
    key = reporter.generate_key(DF.OPERATOR_DATA, DF.DIALOG)
    while not data:
        reporter.update_doc_by_db()

        data = reporter.get_field(key)
        if data:
            reporter.set_doc_value(key, "", statestore_only=True)
            break
        sleep(0.1)
    return data


def _cleanup_widget(reporter: RunnerReporter, key: str) -> None:
    reporter.set_doc_value(key, {}, statestore_only=True)
    reporter.update_db_by_doc()


def _process_dialog_result(dialog_box_data: DialogBox, input_data: str) -> DialogResult:
    """Process dialog box result data with JSON structure.

    Args:
        dialog_box_data: Dialog box configuration
        input_data: Raw input data from operator panel (JSON string)

    Returns:
        DialogResult: Processed dialog result
    """
    result = DialogResult()

    try:
        # Try to parse as JSON first
        data_dict = json.loads(input_data)
        has_pass_fail = data_dict.get("has_pass_fail", False)
        result_value = data_dict.get("result", "")
        widget_data = data_dict.get("data", "")

        if has_pass_fail:
            # For pass/fail mode
            result.pass_fail_result = result_value.lower() == PASS_VALUE
            if dialog_box_data.widget and widget_data:
                result.widget_result = dialog_box_data.widget.convert_data(widget_data)
            else:
                result.widget_result = None
        else:
            # For normal mode
            result.pass_fail_result = None
            if dialog_box_data.widget:
                result.widget_result = dialog_box_data.widget.convert_data(widget_data)
            else:
                result.widget_result = True

    except json.JSONDecodeError:
        # Simple fallback - treat as normal dialog without pass/fail
        # This maintains basic functionality even if JSON parsing fails
        result.pass_fail_result = None
        if dialog_box_data.widget:
            result.widget_result = dialog_box_data.widget.convert_data(input_data)
        else:
            result.widget_result = True

    return result<|MERGE_RESOLUTION|>--- conflicted
+++ resolved
@@ -624,8 +624,6 @@
     Args:
         dialog_box_data (DialogBox): Data for creating the dialog box.
 
-<<<<<<< HEAD
-=======
 
         DialogBox attributes:
         - dialog_text (str): The text of the dialog box.
@@ -635,7 +633,6 @@
         - image (ImageComponent | None): Image information.
         - html (HTMLComponent | None): HTML information.
 
->>>>>>> 592dcd5e
     Returns:
         DialogResult: Structured result containing pass/fail status and widget data.
     """
