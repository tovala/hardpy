# Changelog

Versions follow [Semantic Versioning](https://semver.org/): `<major>.<minor>.<patch>`.

<<<<<<< HEAD
* Add `test_cli.py` and `test_config.py`.
=======
* Replace linter `Flake8` with a `Ruff` linter. 
>>>>>>> b4195fba

## HardPy 0.6.0

In HardPy, compared to version 0.5.0 and less, the startup principle has changed.
The `hardpy-panel` command is no longer available.

The HardPy project from version 0.6.0 onwards must contain the **hardpy.toml** file.

* Add clearing the **statestore** database before running hardpy using
  the `--hardpy-clear-database` option of the **pytest-hardpy** plugin.
* Add the **name** and **info** fields to **test_stand** in the database schema.
* Add the **part_number** field to **dut** in the database schema.
* Add the **attempt** field to test case in the database schema.
* Add `set_stand_name` and `set_dut_part_number` functions.
* Add a hardpy template project using the `hardpy init` command.
* Add hardpy config .toml file - **hardpy.toml**.
* Refactor **pytest-hardpy** plugin options.
* Add CLI to hardpy as an entry point. The `hardpy-panel` command is now unavailable.
* Fix using special characters in dialog boxes. ASCII symbols are passed from frontend to backend.
* Add unit tests for dialog widgets.
* Fix statuses of stopped tests.
* Fix progress bar with skipping tests. Progress bar fills to the end when tests are skipped.
* Add report name generation when serial number is missing.

## HardPy 0.5.1

* Add the ability to work with cloud couchdb via couchdb config.

## HardPy 0.5.0

* Refactor dialog box API.
* Add conda.yaml example.
* Add .vscode folder.
* Fix capturing exceptions and displaying them in the operator panel.
* Add dialog box with radiobutton, checkbox, image, multiple steps.

## HardPy 0.4.0

* Add base dialog box, text input and numeric input.
* Add dialog box invocation functionality.
* Add a socket mechanism to transfer data from the uvicorn server to the pytest subprocess.

## HardPy 0.3.0

* Add implementation of test dependencies without using third party plugins.
* Reduce the number of database calls.
* Speed up test collection.

## HardPy 0.2.0

* Add documentation site.
* Remove the ability to access the HardpyPlugin. Users can now only register through the ini file.

## HardPy 0.1.0

* Add pytest-hardpy and hardpy panel into one package.
* Add frontend data synchronization via CouchDB data replication to PouchDB.
* Add documentation.
* CouchDB is main database.<|MERGE_RESOLUTION|>--- conflicted
+++ resolved
@@ -2,11 +2,8 @@
 
 Versions follow [Semantic Versioning](https://semver.org/): `<major>.<minor>.<patch>`.
 
-<<<<<<< HEAD
 * Add `test_cli.py` and `test_config.py`.
-=======
 * Replace linter `Flake8` with a `Ruff` linter. 
->>>>>>> b4195fba
 
 ## HardPy 0.6.0
 
