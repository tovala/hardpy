// Copyright (c) 2024 Everypin
// GNU General Public License v3.0 (see LICENSE or https://www.gnu.org/licenses/gpl-3.0.txt)

import * as React from "react";
import {
  Callout,
  Collapse,
  Button,
  H4,
  Classes,
  Icon,
  Tag,
} from "@blueprintjs/core";
import _, { Dictionary } from "lodash";
import DataTable, { TableColumn } from "react-data-table-component";
import { LoadingOutlined } from "@ant-design/icons";
import { StartConfirmationDialog, WidgetType } from "./DialogBox";
import { withTranslation, WithTranslation } from "react-i18next";

import { TestNumber } from "./TestNumber";
import { TestName } from "./TestName";
import { TestStatus } from "./TestStatus";
import TestData from "./TestData";
import RunTimer from "./RunTimer";

import "./TestSuite.css";
import { Spin, Checkbox } from "antd";

/**
 * Interface representing widget description for dialog boxes
 * @interface WidgetDescription
 * @property {Record<string, unknown>} info - Widget configuration and data
 * @property {WidgetType} type - Type of widget (input, selection, etc.)
 */
interface WidgetDescription {
  info: Record<string, unknown>;
  type: WidgetType;
}

/**
 * Interface representing image information for dialog boxes
 * @interface ImageInfo
 * @property {string} [base64] - Base64 encoded image data
 * @property {string} [format] - Image format (png, jpg, etc.)
 * @property {number} [width] - Image display width
 * @property {number} [border] - Image border thickness
 */
interface ImageInfo {
  base64?: string;
  format?: string;
  width?: number;
  border?: number;
}

/**
 * Interface representing HTML content information for dialog boxes
 * @interface HTMLInfo
 * @property {string} [code_or_url] - HTML code or URL
 * @property {boolean} [is_raw_html] - Whether the content is raw HTML or a URL
 * @property {number} [width] - HTML content display width
 * @property {number} [border] - HTML content border thickness
 */
interface HTMLInfo {
  code_or_url?: string;
  is_raw_html?: boolean;
  width?: number;
  border?: number;
}

/**
 * Interface representing dialog box properties
 * @interface DialogBoxProps
 * @property {string} [title_bar] - Dialog box title
 * @property {string} dialog_text - Main dialog text content
 * @property {WidgetDescription} [widget] - Optional widget configuration
 * @property {ImageInfo} [image] - Optional image configuration
 * @property {boolean} visible - Whether the dialog is visible
 * @property {string} id - Unique identifier for the dialog
 * @property {number} [font_size] - Font size for dialog text
 * @property {HTMLInfo} [html] - Optional HTML content configuration
 */
interface DialogBoxProps {
  title_bar?: string;
  dialog_text: string;
  widget?: WidgetDescription;
  image?: ImageInfo;
  visible: boolean;
  id: string;
  font_size?: number;
  html?: HTMLInfo;
}

/**
 * Interface representing a test case
 * @interface Case
 * @property {string} status - Current status of the test case
 * @property {string} name - Name of the test case
 * @property {number} start_time - Timestamp when the test started
 * @property {number} stop_time - Timestamp when the test stopped
 * @property {string | null} assertion_msg - Assertion message if test failed
 * @property {string[] | null} msg - Array of test messages
 * @property {Record<string, unknown>} artifact - Test artifacts and metadata
 * @property {DialogBoxProps} dialog_box - Dialog box configuration
 * @property {ChartData} [chart] - Optional chart data for visualization
 */
interface Case {
  status: string;
  name: string;
  start_time: number;
  stop_time: number;
  assertion_msg: string | null;
  msg: string[] | null;
  artifact: Record<string, unknown>;
  dialog_box: DialogBoxProps;
  chart?: ChartData;
}

/**
 * Interface representing chart data for test visualization
 * @interface ChartData
 * @property {string} type - Type of chart (line, bar, etc.)
 * @property {string} [title] - Chart title
 * @property {string} [x_label] - X-axis label
 * @property {string} [y_label] - Y-axis label
 * @property {string[]} marker_name - Array of series names
 * @property {number[][]} x_data - 2D array of x-axis data points
 * @property {number[][]} y_data - 2D array of y-axis data points
 */
interface ChartData {
  type: string;
  title?: string;
  x_label?: string;
  y_label?: string;
  marker_name: string[];
  x_data: number[][];
  y_data: number[][];
}

/**
 * Type representing a dictionary of test cases
 * @type {Dictionary<Case>}
 */
type Cases = Dictionary<Case>;

/**
 * Interface representing a test item (test suite)
 * @interface TestItem
 * @property {string} status - Current status of the test suite
 * @property {string} name - Name of the test suite
 * @property {number} start_time - Timestamp when the suite started
 * @property {number} stop_time - Timestamp when the suite stopped
 * @property {Record<string, unknown>} artifact - Suite artifacts and metadata
 * @property {Cases} cases - Dictionary of test cases in this suite
 */
export interface TestItem {
  status: string;
  name: string;
  start_time: number;
  stop_time: number;
  artifact: Record<string, unknown>;
  cases: Cases;
}

/**
 * Props interface for TestSuite component
 * @interface Props
 * @extends {WithTranslation}
 * @property {number} index - Index of the test suite in the list
 * @property {TestItem} test - Test suite data object
 * @property {boolean} [defaultOpen] - Whether the suite should be initially expanded
 * @property {string | undefined} commonTestRunStatus - Global test run status
 */
type Props = {
  index: number;
  test: TestItem;
  defaultOpen?: boolean;
  commonTestRunStatus: string | undefined;
  onTestsSelectionChange?: (selectedTests: string[]) => void;
  selectionSupported?: boolean;
} & WithTranslation;

/**
 * State interface for TestSuite component
 * @interface State
 * @property {boolean} isOpen - Whether the test suite is expanded
 * @property {number} dataColumnWidth - Current width of the data column
 */
type State = {
  isOpen: boolean;
<<<<<<< HEAD
  selectedTests: Set<string>;
=======
  dataColumnWidth: number;
>>>>>>> c3989085
};

/**
 * Margin constant for loading icon
 * @constant
 */
const LOADING_ICON_MARGIN = 30;

/**
 * TestSuite component displays a collapsible test suite with test cases.
 * It provides functionality to render test names, statuses, timing information,
 * and detailed test data including charts and dialog boxes.
 *
 * @component
 * @example
 * <TestSuite
 *   index={0}
 *   test={testSuiteData}
 *   defaultOpen={true}
 *   commonTestRunStatus="run"
 * />
 */
export class TestSuite extends React.Component<Props, State> {
  /**
   * Static loading icon component for busy states
   * @static
   * @type {React.ReactElement}
   */
  private static readonly LOADING_ICON = (
    <div style={{ margin: LOADING_ICON_MARGIN }}>
      <LoadingOutlined spin />
    </div>
  );

  /**
   * Default props for the TestSuite component
   * @static
   * @type {Partial<Props>}
   */
  static defaultProps: Partial<Props> = {
    defaultOpen: true,
    selectionSupported: true,
  };

  /**
<<<<<<< HEAD
=======
   * Reference to the data column container for width measurement
   * @private
   * @type {React.RefObject<HTMLDivElement>}
   */
  private readonly dataColumnRef: React.RefObject<HTMLDivElement>;

  /**
   * Resize observer for tracking data column width changes
   * @private
   * @type {ResizeObserver | null}
   */
  private resizeObserver: ResizeObserver | null = null;

  /**
>>>>>>> c3989085
   * Constructs the TestSuite component.
   * @param {Props} props - The properties passed to the component.
   */
  constructor(props: Props) {
    super(props);

    this.state = {
<<<<<<< HEAD
      isOpen: props.defaultOpen,
      selectedTests: new Set<string>(),
    };

    this.handleClick = this.handleClick.bind(this);
    this.handleTestSelection = this.handleTestSelection.bind(this);
    this.handleSelectAll = this.handleSelectAll.bind(this);
=======
      isOpen: props.defaultOpen ?? false,
      dataColumnWidth: 0,
    };

    this.dataColumnRef = React.createRef();
>>>>>>> c3989085
  }

  /**
   * Renders the TestSuite component.
   * @returns {React.ReactElement} The rendered component.
   */
  render(): React.ReactElement {
    const { t, i18n } = this.props;

    if (!i18n?.isInitialized) {
      return <div>{t("testSuite.loading")}</div>;
    }
    return (
      <Callout style={{ padding: 0, borderRadius: 0 }} className="test-suite">
        <div style={{ display: "flex" }}>
          <div style={{ flex: "1 1 0%" }}>
            <Button
              style={{ margin: "2px" }}
              minimal={true}
              onClick={this.handleClick}
            >
              <div style={{ display: "flex", alignItems: "center" }}>
                <TestStatus
                  status={
                    this.props.commonTestRunStatus != "run" &&
                    (this.props.test.status == "run" ||
                      this.props.test.status == "ready")
                      ? "stucked"
                      : this.props.test.status
                  }
                />
                <Icon
                  style={{ marginRight: "10px", marginLeft: "10px" }}
                  icon={this.state.isOpen ? "chevron-down" : "chevron-right"}
                ></Icon>
                {this.props.selectionSupported && (
                  <Checkbox
                    style={{ marginRight: "60px" }}
                    checked={this.isAllTestsSelected()}
                    indeterminate={this.isSomeTestsSelected()}
                    onChange={this.handleSelectAll}
                    onClick={(e) => e.stopPropagation()}
                  />
                )}
                <div
                  style={{
                    display: "flex",
                    alignItems: "center",
                    minWidth: "65px",
                  }}
                >
                  <span
                    className={Classes.TEXT_DISABLED}
                    style={{ marginRight: "20px" }}
                  >
                    {this.props.index + 1}
                  </span>
                  <span>{this.renderName(this.props.test.name)}</span>
                </div>
              </div>
            </Button>
          </div>
          {this.renderTestSuiteRightPanel(this.props.test)}
        </div>
        <Collapse
          isOpen={this.state.isOpen}
          keepChildrenMounted={true}
          className="test-suite-content"
        >
          {this.props.test.status != "busy" ? (
            <div>{this.renderTests(this.props.test.cases)}</div>
          ) : (
            <Spin indicator={TestSuite.LOADING_ICON} />
          )}
        </Collapse>
      </Callout>
    );
  }

  /**
<<<<<<< HEAD
   * Checks if all tests in a module are selected.
   */
  private isAllTestsSelected(): boolean {
    const { test } = this.props;
    const case_names = Object.keys(test.cases);

    if (case_names.length === 0) {
      return false;
    }

    return case_names.every((caseName) => {
      const testFullPath = `${test.name}::${test.cases[caseName].name}`;
      return this.state.selectedTests.has(testFullPath);
    });
  }

  /**
   * Checks if some (but not all) tests in a module are selected
   */
  private isSomeTestsSelected(): boolean {
    const { test } = this.props;
    const case_names = Object.keys(test.cases);

    if (case_names.length === 0) {
      return false;
    } else {
      const selectedCount = case_names.filter((caseName) => {
        const testFullPath = `${test.name}::${test.cases[caseName].name}`;
        return this.state.selectedTests.has(testFullPath);
      }).length;
      console.log("Selected tests being sent:", this.state.selectedTests);

      return selectedCount > 0 && selectedCount < case_names.length;
    }
  }

  /**
   * Renders the name of the test suite.
   * @param {string} name - The name of the test suite.
   * @returns {React.ReactElement} The rendered name element.
=======
   * Lifecycle method called after component mounts
   * Sets up resize observer and initial data column width
   */
  componentDidMount() {
    this.setupResizeObserver();
    this.updateDataColumnWidth();
  }

  /**
   * Lifecycle method called after component updates
   * Handles responsive width updates when test status changes or panel opens
   * @param {Props} prevProps - Previous props
   * @param {State} prevState - Previous state
   */
  componentDidUpdate(prevProps: Props, prevState: State) {
    const statusBecameReady =
      this.props.test.status === "ready" && prevProps.test.status !== "ready";
    const panelJustOpened = this.state.isOpen && !prevState.isOpen;

    if (statusBecameReady || panelJustOpened) {
      this.updateDataColumnWidth();
    }
  }

  /**
   * Lifecycle method called before component unmounts
   * Cleans up resize observer to prevent memory leaks
   */
  componentWillUnmount() {
    this.destroyResizeObserver();
  }

  /**
   * Sets up resize observer to track data column width changes
   * @private
   */
  private readonly setupResizeObserver = () => {
    if (this.dataColumnRef.current) {
      this.destroyResizeObserver();

      this.resizeObserver = new ResizeObserver((entries) => {
        for (const entry of entries) {
          const dataCells = entry.target.querySelectorAll(
            '[data-column-id="data"]'
          );
          if (dataCells.length > 0) {
            const firstDataCell = dataCells[0] as HTMLElement;
            this.setState({ dataColumnWidth: firstDataCell.offsetWidth });
          }
        }
      });

      this.resizeObserver.observe(this.dataColumnRef.current);
    }
  };

  /**
   * Destroys the resize observer and cleans up resources
   * @private
   */
  private readonly destroyResizeObserver = () => {
    if (this.resizeObserver) {
      this.resizeObserver.disconnect();
      this.resizeObserver = null;
    }
  };

  /**
   * Updates the data column width state based on current DOM measurements
   * @private
   */
  private readonly updateDataColumnWidth = () => {
    if (this.dataColumnRef.current) {
      const dataCells = this.dataColumnRef.current.querySelectorAll(
        '[data-column-id="data"]'
      );
      if (dataCells.length > 0) {
        const firstDataCell = dataCells[0] as HTMLElement;
        this.setState({
          dataColumnWidth: firstDataCell.offsetWidth,
        });
      }
    }
  };

  /**
   * Renders the name of the test suite with optional loading state
   * @param {string} name - The name of the test suite
   * @param {number} test_number - The numerical identifier of the test suite
   * @returns {React.ReactElement} The rendered name element
   * @private
>>>>>>> c3989085
   */
  private renderName(name: string): React.ReactElement {
    const is_loading = _.isEmpty(name);

    return (
      <H4
        className={`test-suite-name ${is_loading ? Classes.SKELETON : ""}`}
        style={{ margin: 0 }}
      >
        {is_loading ? this.props.t("testSuite.stubName") : name}
      </H4>
    );
  }

  /**
   * Renders the test cases within the test suite as a data table
   * @param {Cases} test_topics - The test cases to render
   * @returns {React.ReactElement} The rendered test cases table
   * @private
   */
  private renderTests(test_topics: Cases): React.ReactElement {
    let case_names: string[] = [];

    if (test_topics) {
      case_names = Object.keys(test_topics);
    }
    const case_array: Case[] = case_names.map((n) => test_topics[n]);

    /**
     * Column configuration for the test cases data table
     * @type {TableColumn<string>[]}
     */
    const columns: TableColumn<string>[] = [
      {
        id: "status",
        name: "",
        selector: (row) => row,
        cell: this.cellRendererStatus.bind(this, case_array),
        grow: 0.5,
        width: "10px",
      },
      ...(this.props.selectionSupported
        ? [
            {
              id: "selection",
              name: this.props.t("testSuite.selectionColumn"),
              selector: (row: any) => row,
              cell: this.cellRendererSelection.bind(this, case_array),
              grow: 0.5,
              width: "80px",
              center: true,
            },
          ]
        : []),
      {
        id: "test_number",
        name: "",
        selector: (row) => row,
        cell: this.cellRendererNumber.bind(this, case_array),
        grow: 0.5,
        width: "65px",
        style: { paddingLeft: "12px" },
      },
      {
        id: "name",
        name: this.props.t("testSuite.nameColumn"),
        selector: (row) => row,
        cell: this.cellRendererName.bind(this, case_array),
        grow: 4,
      },
      {
        id: "data",
        name: this.props.t("testSuite.dataColumn"),
        selector: (row) => row,
        cell: this.cellRendererData.bind(this, case_array),
        grow: 18,
        cellProps: () => ({ "data-column-id": "data" }),
      },
    ];

    return (
      // compensation for 1px shadow of Table
      <div
        ref={this.dataColumnRef}
        style={{ margin: "3px", paddingBottom: "4px", borderRadius: "2px" }}
      >
        <DataTable
          noHeader={true}
          columns={columns}
          data={case_names}
          highlightOnHover={true}
          dense={true}
          responsive={true}
          persistTableHead={false}
          fixedHeader={false}
          fixedHeaderScrollHeight="unset"
        />
      </div>
    );
  }

  /**
<<<<<<< HEAD
   * Renders the selection checkbox in a cell.
   * @param {Case[]} test_topics - The test cases.
   * @param {string} row_ - The row data.
   * @param {number} rowIndex - The index of the row.
   * @returns {React.ReactElement} The rendered selection cell.
   */
  private cellRendererSelection(
    test_topics: Case[],
    row_: string,
    rowIndex: number
  ): React.ReactElement {
    const test = test_topics[rowIndex];
    const testFullPath = `${this.props.test.name}::${test.name}`;
    const isSelected = this.state.selectedTests.has(testFullPath);

    return this.commonCellRender(
      <div
        style={{
          marginTop: "0.2em",
          marginBottom: "0.2em",
          textAlign: "center",
        }}
      >
        <Checkbox
          checked={isSelected}
          onChange={(e) =>
            this.handleTestSelection(testFullPath, e.target.checked)
          }
        />
      </div>,
      `selection_${rowIndex}_${row_}`
    );
  }

  /**
   * Handles individual test selection.
   * @param {string} testPath - The full path of the test.
   * @param {boolean} isChecked - Whether the checkbox is checked.
   */
  private handleTestSelection(testPath: string, isChecked: boolean): void {
    this.setState((prevState) => {
      const newSelectedTests = new Set(prevState.selectedTests);

      if (isChecked) {
        newSelectedTests.add(testPath);
      } else {
        newSelectedTests.delete(testPath);
      }

      const selectedTestsArray = Array.from(newSelectedTests);

      this.sendSelectedTestsToBackend(selectedTestsArray);

      if (this.props.onTestsSelectionChange) {
        this.props.onTestsSelectionChange(selectedTestsArray);
      }

      return { selectedTests: newSelectedTests };
    });
  }

  /**
   * Handles select all/deselect all.
   */
  private handleSelectAll(e: React.ChangeEvent<HTMLInputElement>): void {
    const { test } = this.props;
    const case_names = Object.keys(test.cases);

    this.setState((prevState) => {
      const newSelectedTests = new Set(prevState.selectedTests);

      if (e.target.checked) {
        // Select all
        case_names.forEach((caseName) => {
          const testFullPath = `${test.name}::${test.cases[caseName].name}`;
          newSelectedTests.add(testFullPath);
        });
      } else {
        // Deselect all
        case_names.forEach((caseName) => {
          const testFullPath = `${test.name}::${test.cases[caseName].name}`;
          newSelectedTests.delete(testFullPath);
        });
      }

      const selectedTestsArray = Array.from(newSelectedTests);

      this.sendSelectedTestsToBackend(selectedTestsArray);

      // Notify parent component about selection change
      if (this.props.onTestsSelectionChange) {
        this.props.onTestsSelectionChange(selectedTestsArray);
      }

      return { selectedTests: newSelectedTests };
    });
  }

  /**
   * Renders the right panel of the test suite.
   * @param {TestItem} test_topics - The test item containing cases.
   * @returns {React.ReactElement} The rendered right panel.
=======
   * Renders the right panel of the test suite with status icons and timer
   * @param {TestItem} test_topics - The test item containing cases
   * @returns {React.ReactElement} The rendered right panel
   * @private
>>>>>>> c3989085
   */
  private renderTestSuiteRightPanel(test_topics: TestItem): React.ReactElement {
    return (
      <div
        className={Classes.ALIGN_RIGHT}
        style={{ display: "flex", padding: "5px" }}
      >
        {!this.state.isOpen && (
          <>
            {Object.entries(test_topics.cases).map(([_key, value]) => {
              return (
                <span key={value.name} style={{ margin: "2px" }}>
                  <TestStatus status={value.status} />
                </span>
              );
            })}
          </>
        )}

        <Tag minimal={true} style={{ margin: "2px", minWidth: "15px" }}>
          {"ready" != test_topics.status && (
            <RunTimer
              status={test_topics.status}
              commonTestRunStatus={this.props.commonTestRunStatus}
              start_time={test_topics.start_time}
              stop_time={test_topics.stop_time}
            />
          )}
        </Tag>
      </div>
    );
  }

  /**
   * Common method to render a table cell with optional loading skeleton
   * @param {React.ReactElement} cell_content - The content to render in the cell
   * @param {string} key - The unique key for the cell
   * @param {boolean} is_loading - Whether to show a loading skeleton
   * @returns {React.ReactElement} The rendered cell
   * @private
   */
  private commonCellRender(
    cell_content: React.ReactElement,
    key: string,
    is_loading: boolean = false
  ): React.ReactElement {
    return (
      <div
        className={is_loading ? Classes.SKELETON : undefined}
        key={key}
        style={{ display: "inline-block", verticalAlign: "middle" }}
      >
        {cell_content}
      </div>
    );
  }

  /**
   * Renders the test number in a table cell
   * @param {Case[]} test_topics - The test cases array
   * @param {string} row_ - The row identifier
   * @param {number} rowIndex - The index of the row
   * @returns {React.ReactElement} The rendered test number cell
   * @private
   */
  private cellRendererNumber(
    test_topics: Case[],
    row_: string,
    rowIndex: number
  ): React.ReactElement {
    return this.commonCellRender(
      <div
        style={{
          marginTop: "0.2em",
          marginBottom: "0.2em",
          paddingLeft: "12px",
        }}
      >
        <TestNumber val={rowIndex + 1} />
      </div>,
      `number_${rowIndex}_${row_}`
    );
  }

  /**
   * Renders the test name in a table cell
   * @param {Case[]} test_topics - The test cases array
   * @param {string} row_ - The row identifier
   * @param {number} rowIndex - The index of the row
   * @returns {React.ReactElement} The rendered test name cell
   * @private
   */
  private cellRendererName(
    test_topics: Case[],
    row_: string,
    rowIndex: number
  ): React.ReactElement {
    const test = test_topics[rowIndex];
    return this.commonCellRender(
      <div style={{ marginTop: "0.2em", marginBottom: "0.2em" }}>
        <TestName name={test.name} />
      </div>,
      `name_${rowIndex}_${row_}`
    );
  }

  /**
   * Renders the test data in a table cell
   * @param {Case[]} test_topics - The test cases array
   * @param {string} row_ - The row identifier
   * @param {number} rowIndex - The index of the row
   * @returns {React.ReactElement} The rendered test data cell
   * @private
   */
  private cellRendererData(
    test_topics: Case[],
    row_: string,
    rowIndex: number
  ): React.ReactElement {
    const test = test_topics[rowIndex];

    return this.commonCellRender(
      <div
        style={{ marginTop: "0.2em", marginBottom: "0.2em" }}
        data-column-id="data"
      >
        <TestData
          assertion_msg={test.assertion_msg}
          msg={test.msg}
          testSuiteIndex={this.props.index}
          testCaseIndex={rowIndex}
          chart={test.chart}
          dataColumnWidth={this.state.dataColumnWidth}
        />
      </div>,
      `data_${rowIndex}_${row_}`
    );
  }

  /**
   * Renders the test status and dialog box in a table cell
   * @param {Case[]} test_topics - The test cases array
   * @param {string} row_ - The row identifier
   * @param {number} rowIndex - The index of the row
   * @returns {React.ReactElement} The rendered test status cell
   * @private
   */
  private cellRendererStatus(
    test_topics: Case[],
    row_: string,
    rowIndex: number
  ): React.ReactElement {
    const test = test_topics[rowIndex];
    const { info: widget_info, type: widget_type } =
      test.dialog_box.widget || {};
    const {
      base64: image_base64,
      width: image_width,
      border: image_border,
    } = test.dialog_box.image || {};

    return this.commonCellRender(
      <div style={{ marginTop: "0.2em", marginBottom: "0.2em" }}>
        {test.dialog_box.dialog_text &&
          test.status === "run" &&
          this.props.commonTestRunStatus === "run" &&
          test.dialog_box.visible && (
            <StartConfirmationDialog
              title_bar={test.dialog_box.title_bar ?? test.name}
              dialog_text={test.dialog_box.dialog_text}
              widget_info={widget_info}
              widget_type={widget_type}
              image_base64={image_base64}
              image_width={image_width}
              image_border={image_border}
              is_visible={test.dialog_box.visible}
              id={test.dialog_box.id}
              font_size={test.dialog_box.font_size}
              html_code={
                test.dialog_box.html?.is_raw_html
                  ? test.dialog_box.html?.code_or_url
                  : undefined
              }
              html_url={
                !test.dialog_box.html?.is_raw_html
                  ? test.dialog_box.html?.code_or_url
                  : undefined
              }
              html_width={test.dialog_box.html?.width}
              html_border={test.dialog_box.html?.border}
            />
          )}
        <TestStatus
          status={
            this.props.commonTestRunStatus !== "run" &&
            (test.status === "run" || test.status === "ready")
              ? "stucked"
              : test.status
          }
        />
      </div>,
      `status_${rowIndex}_${row_}`
    );
  }


  private sendSelectedTestsToBackend(selectedTests: string[]): void {
      const testsJsonString = JSON.stringify(selectedTests);
      
      console.log("Selected tests being sent:", selectedTests);
      fetch(`/api/selected_tests`, {
          method: "POST",
          headers: {
              "Content-Type": "application/json",
          },
          body: testsJsonString,
      })
          .then((response) => response.json())
          .then((data) => {
              console.log("Selected tests sent to backend:", data);
          })
          .catch((error) => {
              console.error("Error sending selected tests:", error);
          });
  }

  /**
   * Handles the click event to toggle the collapse state of the test suite
   * @private
   */
  private readonly handleClick = () =>
    this.setState((state) => ({ isOpen: !state.isOpen }));
}

<<<<<<< HEAD
TestSuite.defaultProps = {
  defaultOpen: true,
  selectionSupported: true,
};

const TestSuiteComponent = withTranslation()(TestSuite);
=======
/**
 * Higher-order component that wraps TestSuite with translation capabilities
 * @type {React.ComponentType<Omit<Props, keyof WithTranslation>>}
 */
const TestSuiteComponent: React.ComponentType<Omit<Props, keyof WithTranslation>> = withTranslation()(TestSuite);
>>>>>>> c3989085
export { TestSuiteComponent };<|MERGE_RESOLUTION|>--- conflicted
+++ resolved
@@ -187,11 +187,8 @@
  */
 type State = {
   isOpen: boolean;
-<<<<<<< HEAD
   selectedTests: Set<string>;
-=======
   dataColumnWidth: number;
->>>>>>> c3989085
 };
 
 /**
@@ -237,8 +234,6 @@
   };
 
   /**
-<<<<<<< HEAD
-=======
    * Reference to the data column container for width measurement
    * @private
    * @type {React.RefObject<HTMLDivElement>}
@@ -253,7 +248,6 @@
   private resizeObserver: ResizeObserver | null = null;
 
   /**
->>>>>>> c3989085
    * Constructs the TestSuite component.
    * @param {Props} props - The properties passed to the component.
    */
@@ -261,21 +255,15 @@
     super(props);
 
     this.state = {
-<<<<<<< HEAD
-      isOpen: props.defaultOpen,
+      isOpen: props.defaultOpen ?? false,
       selectedTests: new Set<string>(),
+      dataColumnWidth: 0,
     };
 
     this.handleClick = this.handleClick.bind(this);
     this.handleTestSelection = this.handleTestSelection.bind(this);
     this.handleSelectAll = this.handleSelectAll.bind(this);
-=======
-      isOpen: props.defaultOpen ?? false,
-      dataColumnWidth: 0,
-    };
-
     this.dataColumnRef = React.createRef();
->>>>>>> c3989085
   }
 
   /**
@@ -356,7 +344,6 @@
   }
 
   /**
-<<<<<<< HEAD
    * Checks if all tests in a module are selected.
    */
   private isAllTestsSelected(): boolean {
@@ -394,10 +381,6 @@
   }
 
   /**
-   * Renders the name of the test suite.
-   * @param {string} name - The name of the test suite.
-   * @returns {React.ReactElement} The rendered name element.
-=======
    * Lifecycle method called after component mounts
    * Sets up resize observer and initial data column width
    */
@@ -486,10 +469,8 @@
   /**
    * Renders the name of the test suite with optional loading state
    * @param {string} name - The name of the test suite
-   * @param {number} test_number - The numerical identifier of the test suite
    * @returns {React.ReactElement} The rendered name element
-   * @private
->>>>>>> c3989085
+   * 
    */
   private renderName(name: string): React.ReactElement {
     const is_loading = _.isEmpty(name);
@@ -592,7 +573,6 @@
   }
 
   /**
-<<<<<<< HEAD
    * Renders the selection checkbox in a cell.
    * @param {Case[]} test_topics - The test cases.
    * @param {string} row_ - The row data.
@@ -692,15 +672,10 @@
   }
 
   /**
-   * Renders the right panel of the test suite.
-   * @param {TestItem} test_topics - The test item containing cases.
-   * @returns {React.ReactElement} The rendered right panel.
-=======
    * Renders the right panel of the test suite with status icons and timer
    * @param {TestItem} test_topics - The test item containing cases
    * @returns {React.ReactElement} The rendered right panel
    * @private
->>>>>>> c3989085
    */
   private renderTestSuiteRightPanel(test_topics: TestItem): React.ReactElement {
     return (
@@ -935,18 +910,15 @@
     this.setState((state) => ({ isOpen: !state.isOpen }));
 }
 
-<<<<<<< HEAD
+
 TestSuite.defaultProps = {
   defaultOpen: true,
   selectionSupported: true,
 };
 
-const TestSuiteComponent = withTranslation()(TestSuite);
-=======
 /**
  * Higher-order component that wraps TestSuite with translation capabilities
  * @type {React.ComponentType<Omit<Props, keyof WithTranslation>>}
  */
 const TestSuiteComponent: React.ComponentType<Omit<Props, keyof WithTranslation>> = withTranslation()(TestSuite);
->>>>>>> c3989085
 export { TestSuiteComponent };