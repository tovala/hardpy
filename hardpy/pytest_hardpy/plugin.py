--- conflicted
+++ resolved
@@ -279,25 +279,6 @@
         self._log.info(self._dependencies)
         dependency_test = self._dependencies.get(
             str(node_info.module_id)
-<<<<<<< HEAD
-        ) or self._dependencies.get(f"{node_info.module_id}::{node_info.case_id}")
-        if dependency_test:
-            dependency_data = re.search(r"(\w+)::(.+)", dependency_test)
-            if dependency_data:
-                module_id, case_id = dependency_data.groups()
-                dependency_test_status = self._results[module_id][case_id]
-                if dependency_test_status in (
-                    TestStatus.FAILED,
-                    TestStatus.SKIPPED,
-                ):
-                    self._log.info(
-                        f"Skipping test due to dependency: {dependency_test}"
-                    )
-                    self._results[node_info.module_id][
-                        node_info.case_id
-                    ] = TestStatus.SKIPPED
-                    pytest.skip(f"Test is skipped")
-=======
         ) or self._dependencies.get(f"{node_info.module_id}, {node_info.case_id}")
         if dependency_test:
             module_id, case_id = dependency_test[0], dependency_test[1]
@@ -310,5 +291,4 @@
                 self._results[node_info.module_id][
                     node_info.case_id
                 ] = TestStatus.SKIPPED
-                pytest.skip(f"Test is skipped")
->>>>>>> b37b348b
+                pytest.skip(f"Test is skipped")