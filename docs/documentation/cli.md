--- conflicted
+++ resolved
@@ -48,14 +48,11 @@
 │ --frontend-host                                TEXT     Specify a frontend host. [default: localhost]      │
 │ --sc-address                                   TEXT     Specify a StandCloud address.                      │
 │ --sc-connection-only --no-sc-connection-only            Check StandCloud service availability before start.│
-<<<<<<< HEAD
 |                                                         [default: no-sc-connection-only]                   │
 │ --sc-autosync        --no-sc-autosync                   Enable StandCloud autosyncronization.              | 
 |                                                         [default: no-sc-autosync]                          │
-=======
 |                                                         [default: check-stand-cloud]                       │
 │ --sc-api-key                                  TEXT      Specify a StandCloud API key.                      │
->>>>>>> 102aafde
 │ --help                                                  Show this message and exit.                        │
 ╰────────────────────────────────────────────────────────────────────────────────────────────────────────────╯
 ```
