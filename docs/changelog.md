# Changelog

Versions follow [Semantic Versioning](https://semver.org/): `<major>.<minor>.<patch>`.

<<<<<<< HEAD
* Add dialog box with image.
=======
* Add conda.yaml example.
* Add .vscode folder.
* Fix capturing exceptions and displaying them in the operator panel.
>>>>>>> 8d736b15
* Add dialog box with radiobutton and checkbox.

## HardPy 0.4.0

* Add base dialog box, text input and numeric input.
* Add dialog box invocation functionality.
* Add a socket mechanism to transfer data from the uvicorn server to the pytest subprocess.

## HardPy 0.3.0

* Add implementation of test dependencies without using third party plugins.
* Reduce the number of database calls.
* Speed up test collection.

## HardPy 0.2.0

* Add documentation site.
* Remove the ability to access the HardpyPlugin. Users can now only register through the ini file.

## HardPy 0.1.0

* Add pytest-hardpy and hardpy panel into one package.
* Add frontend data synchronization via CouchDB data replication to PouchDB.
* Add documentation.
* CouchDB is main database.<|MERGE_RESOLUTION|>--- conflicted
+++ resolved
@@ -2,13 +2,10 @@
 
 Versions follow [Semantic Versioning](https://semver.org/): `<major>.<minor>.<patch>`.
 
-<<<<<<< HEAD
 * Add dialog box with image.
-=======
 * Add conda.yaml example.
 * Add .vscode folder.
 * Fix capturing exceptions and displaying them in the operator panel.
->>>>>>> 8d736b15
 * Add dialog box with radiobutton and checkbox.
 
 ## HardPy 0.4.0
