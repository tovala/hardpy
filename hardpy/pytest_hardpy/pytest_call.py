--- conflicted
+++ resolved
@@ -235,12 +235,9 @@
         - TEXT_INPUT: str.
         - NUMERIC_INPUT: float.
         - RADIOBUTTON: str.
-<<<<<<< HEAD
-        - CHECKBOX: str.
+        - CHECKBOX: list[str].
         - IMAGE: str.
-=======
-        - CHECKBOX: list[str].
->>>>>>> 016ee5ed
+
 
     Raises:
         ValueError: If the 'message' argument is empty.
