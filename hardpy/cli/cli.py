# Copyright (c) 2024 Everypin
# GNU General Public License v3.0 (see LICENSE or https://www.gnu.org/licenses/gpl-3.0.txt)
from __future__ import annotations

import socket
import sys
import urllib
from pathlib import Path
from typing import Annotated, Optional

import requests
import typer
from uvicorn import run as uvicorn_run

from hardpy.cli.template import TemplateGenerator
from hardpy.common.config import ConfigManager, HardpyConfig
from hardpy.common.stand_cloud import (
    StandCloudConnector,
    StandCloudError,
    login as auth_login,
    logout as auth_logout,
)

if __debug__:
    from urllib3 import disable_warnings
    from urllib3.exceptions import InsecureRequestWarning

    disable_warnings(InsecureRequestWarning)

cli = typer.Typer(add_completion=False)
default_config = HardpyConfig()


@cli.command()
def init(  # noqa: PLR0913
    tests_dir: Annotated[Optional[str], typer.Argument()] = None,
    tests_name: str = typer.Option(
        default="",
        help="Specify a tests suite name.",
    ),
    create_database: bool = typer.Option(
        default=True,
        help="Create CouchDB database.",
    ),
    database_user: str = typer.Option(
        default=default_config.database.user,
        help="Specify a database user.",
    ),
    database_password: str = typer.Option(
        default=default_config.database.password,
        help="Specify a database user password.",
    ),
    database_host: str = typer.Option(
        default=default_config.database.host,
        help="Specify a database host.",
    ),
    database_port: int = typer.Option(
        default=default_config.database.port,
        help="Specify a database port.",
    ),
    frontend_host: str = typer.Option(
        default=default_config.frontend.host,
        help="Specify a frontend host.",
    ),
    frontend_port: int = typer.Option(
        default=default_config.frontend.port,
        help="Specify a frontend port.",
    ),
    sc_address: str = typer.Option(
        default=default_config.stand_cloud.address,
        help="Specify a StandCloud address.",
    ),
    sc_connection_only: bool = typer.Option(
        default=default_config.stand_cloud.connection_only,
        help="Check StandCloud service availability before start.",
    ),
<<<<<<< HEAD
    sc_autosync: bool = typer.Option(
        default=False,
        help="Enable StandCloud autosyncronization.",
=======
    sc_api_key: str | None = typer.Option(
        default=default_config.stand_cloud.api_key,
        help="Specify a StandCloud API key.",
>>>>>>> 102aafde
    ),
) -> None:
    """Initialize HardPy tests directory.

    Args:
        tests_dir (str | None): Tests directory. Current directory + `tests` by default
        tests_name (str): Tests suite name, "Tests" by default
        create_database (bool): Flag to create database
        database_user (str): Database user name
        database_password (str): Database password
        database_host (str): Database host
        database_port (int): Database port
        frontend_host (str): Panel operator host
        frontend_port (int): Panel operator port
        frontend_language (str): Panel operator language
        sc_address (str): StandCloud address
        sc_connection_only (bool): Flag to check StandCloud service availability
<<<<<<< HEAD
        sc_autosync (bool): Flag to enable StandCloud autosyncronization
=======
        sc_api_key (str | None): StandCloud API key
>>>>>>> 102aafde
    """
    dir_path = Path(Path.cwd() / tests_dir if tests_dir else "tests")
    config_manager = ConfigManager()
    config_manager.init_config(
        tests_name=tests_name if tests_name else dir_path.name,
        database_user=database_user,
        database_password=database_password,
        database_host=database_host,
        database_port=database_port,
        frontend_host=frontend_host,
        frontend_port=frontend_port,
        frontend_language=default_config.frontend.language,
        sc_address=sc_address,
        sc_connection_only=sc_connection_only,
<<<<<<< HEAD
        sc_autosync=sc_autosync,
=======
        sc_api_key=sc_api_key,
>>>>>>> 102aafde
    )
    # create tests directory
    Path.mkdir(dir_path, exist_ok=True, parents=True)

    if create_database:
        # create database directory
        Path.mkdir(dir_path / "database", exist_ok=True, parents=True)

    # create hardpy.toml
    config_manager.create_config(dir_path)

    config = _get_config(dir_path)
    template = TemplateGenerator(config)

    files = {}

    if create_database:
        files[Path(dir_path / "docker-compose.yaml")] = template.docker_compose_yaml
        files[Path(dir_path / "database" / "couchdb.ini")] = template.couchdb_ini

    files[Path(dir_path / "pytest.ini")] = template.pytest_ini
    files[Path(dir_path / "test_1.py")] = template.test_1_py
    files[Path(dir_path / "conftest.py")] = template.conftest_py

    for key, value in files.items():
        template.create_file(key, value)

    print(f"HardPy project {dir_path.name} initialized successfully.")


@cli.command()
def run(tests_dir: Annotated[Optional[str], typer.Argument()] = None) -> None:
    """Run HardPy server.

    Args:
        tests_dir (Optional[str]): Test directory. Current directory by default
    """
    config = _get_config(tests_dir)

    print("\nLaunch the HardPy operator panel...")

    with socket.socket(socket.AF_INET, socket.SOCK_STREAM) as s:
        if s.connect_ex((config.frontend.host, config.frontend.port)) == 0:
            print(f"Error: Specified port {config.frontend.port} is already in use")
            sys.exit(1)

    print(f"http://{config.frontend.host}:{config.frontend.port}\n")

    try:
        uvicorn_run(
            "hardpy.hardpy_panel.api:app",
            host=config.frontend.host,
            port=config.frontend.port,
            log_level="critical",
        )
    except RuntimeError as exc:
        print(f"HardPy server cannot be started: {exc}")
        sys.exit()


@cli.command()
def start(
    ctx: typer.Context,
    tests_dir: Annotated[Optional[str], typer.Argument()] = None,
    arg: list[str] = typer.Option(  # noqa: B008
        [],
        "--arg",
        "-a",
        help="Dynamic start arguments (format: key=value)",
    ),
) -> None:
    """Start HardPy tests.

    Args:
        ctx: Typer context for accessing arguments from other sources
        tests_dir (Optional[str]): Test directory. Current directory by default
        arg (list[str]): Dynamic arguments for test execution
    """
    context_args = getattr(ctx, "hardpy_args", [])
    all_args = arg + context_args

    config = _get_config(tests_dir, validate=True)
    query_args = "&".join([f"args={urllib.parse.quote(a)}" for a in all_args])
    url = f"http://{config.frontend.host}:{config.frontend.port}/api/start?{query_args}"
    _request_hardpy(url)


@cli.command()
def stop(tests_dir: Annotated[Optional[str], typer.Argument()] = None) -> None:
    """Stop HardPy tests.

    Args:
        tests_dir (Optional[str]): Test directory. Current directory by default
    """
    config = _get_config(tests_dir, validate=True)
    url = f"http://{config.frontend.host}:{config.frontend.port}/api/stop"
    _request_hardpy(url)


@cli.command()
def status(tests_dir: Annotated[Optional[str], typer.Argument()] = None) -> None:
    """Get HardPy test launch status.

    Args:
        tests_dir (Optional[str]): Test directory. Current directory by default
    """
    config = _get_config(tests_dir, validate=True)
    url = f"http://{config.frontend.host}:{config.frontend.port}/api/status"
    _request_hardpy(url)


@cli.command()
def sc_login(
    address: Annotated[str, typer.Argument()],
    check: bool = typer.Option(
        False,
        help="Check StandCloud connection.",
    ),
) -> None:
    """Login HardPy in StandCloud.

    The command opens an authentication and authorization portal of StandCloud
    where you will be requested for your credentials and consents to authorize
    HardPy to upload test reports from your identity.

    Args:
        address (str): StandCloud address
        check (bool): Check StandCloud connection
    """
    try:
        sc_connector = StandCloudConnector(address)
    except StandCloudError as exc:
        print(str(exc))
        sys.exit()

    if check:
        try:
            sc_connector.healthcheck()
        except StandCloudError:
            print("StandCloud connection failed")
            sys.exit()
        print("StandCloud connection success")
    else:
        auth_login(sc_connector)


@cli.command()
def sc_logout(address: Annotated[str, typer.Argument()]) -> None:
    """Logout HardPy from StandCloud account.

    Args:
        address (str): StandCloud address
    """
    if auth_logout(address):
        print(f"HardPy logout success from {address}")
    else:
        print(f"HardPy logout failed from {address}")


def _get_config(tests_dir: str | None = None, validate: bool = False) -> HardpyConfig:
    dir_path = Path.cwd() / tests_dir if tests_dir else Path.cwd()
    config_manager = ConfigManager()
    config = config_manager.read_config(dir_path)

    if not config:
        print(f"Config at path {dir_path} not found.")
        sys.exit()

    if validate:
        _validate_config(config, dir_path)

    return config


def _validate_config(config: HardpyConfig, tests_dir: str) -> None:
    url = f"http://{config.frontend.host}:{config.frontend.port}/api/hardpy_config"
    error_msg = f"HardPy in directory {tests_dir} does not run."
    try:
        response = requests.get(url, timeout=2)
    except Exception:
        print(error_msg)
        sys.exit()

    running_config: dict = response.json()
    if config.model_dump() != running_config:
        print(error_msg)
        sys.exit()


def _request_hardpy(url: str) -> None:
    try:
        response = requests.get(url, timeout=2)
    except Exception:
        print("HardPy operator panel is not running.")
        sys.exit()
    try:
        status: dict = response.json().get("status", "ERROR")
    except ValueError:
        print(f"Hardpy internal error: {response}.")
        sys.exit()
    print(f"HardPy status: {status}.")


if __name__ == "__main__":
    cli()<|MERGE_RESOLUTION|>--- conflicted
+++ resolved
@@ -74,15 +74,13 @@
         default=default_config.stand_cloud.connection_only,
         help="Check StandCloud service availability before start.",
     ),
-<<<<<<< HEAD
     sc_autosync: bool = typer.Option(
-        default=False,
+        default=default_config.stand_cloud.autosync,
         help="Enable StandCloud autosyncronization.",
-=======
+    ),
     sc_api_key: str | None = typer.Option(
         default=default_config.stand_cloud.api_key,
         help="Specify a StandCloud API key.",
->>>>>>> 102aafde
     ),
 ) -> None:
     """Initialize HardPy tests directory.
@@ -100,11 +98,8 @@
         frontend_language (str): Panel operator language
         sc_address (str): StandCloud address
         sc_connection_only (bool): Flag to check StandCloud service availability
-<<<<<<< HEAD
         sc_autosync (bool): Flag to enable StandCloud autosyncronization
-=======
         sc_api_key (str | None): StandCloud API key
->>>>>>> 102aafde
     """
     dir_path = Path(Path.cwd() / tests_dir if tests_dir else "tests")
     config_manager = ConfigManager()
@@ -119,11 +114,8 @@
         frontend_language=default_config.frontend.language,
         sc_address=sc_address,
         sc_connection_only=sc_connection_only,
-<<<<<<< HEAD
         sc_autosync=sc_autosync,
-=======
         sc_api_key=sc_api_key,
->>>>>>> 102aafde
     )
     # create tests directory
     Path.mkdir(dir_path, exist_ok=True, parents=True)
