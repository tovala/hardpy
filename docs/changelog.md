# Changelog

Versions follow [Semantic Versioning](https://semver.org/): `<major>.<minor>.<patch>`.

<<<<<<< HEAD
* Add a marker **attempt** to indicate the number of attempts to run a test before it passes successfully.
* Add a method **get_current_attempt** to get the number of the current attempt.
* Add the ability to run multiple dialog boxes in one test.
* Fix the problem of tests with dialog boxes freezing.
* Add autofocus on dialog boxes (on the **Confirm** button or the first item from the list).
* Add the test stand **id** obtained from the stand computer.
=======
>>>>>>> b32c7e07
* Remove the **progress** field from the **runstore** database.
* Add the **hw_id** variable to the **test_stand** field in the database obtained from the stand computer.
* Add the **location** variables to the **test_stand** field in the database.
* Move the **timezone** and **driver** database variables to the **test_stand** field.
* Add a schema version. The schema version is fixed to version 1.
* Replace the **Flake8** linter with a **Ruff** linter.

## HardPy 0.6.1

* Fix running tests with a simple `pytest` command.

## HardPy 0.6.0

In HardPy, the startup principle has changed compared to version 0.5.0 and lower.
The `hardpy-panel` command is no longer available.

The HardPy project of version 0.6.0 or later must contain the file **hardpy.toml**.

* Add the ability to clear the **statestore** database before running hardpy
  using the the `--hardpy-clear-database` option of the **pytest-hardpy** plugin.
* Add the **name** and **info** fields to **test_stand** in the database schema.
* Add the **part_number** field to **dut** in the database schema.
* Add the **attempt** field to the test case in the database schema.
* Add `set_stand_name` and `set_dut_part_number` functions.
* Add a hardpy template project using the `hardpy init` command.
* Add a hardpy config .toml file - **hardpy.toml**.
* Refactor **pytest-hardpy** plugin options.
* Add CLI to hardpy as an entry point. The `hardpy-panel` command is no longer available.
* Fix use of special characters in dialog boxes. ASCII symbols are passed from frontend to backend.
* Add unit tests for dialog widgets.
* Fix status of stopped tests.
* Fix progress bar for skipped tests. Progress bar fills to the end when tests are skipped.
* Add report name generation when serial number is missing.

## HardPy 0.5.1

* Add the ability to work with cloud couchdb via couchdb config.

## HardPy 0.5.0

* Refactor dialog box API.
* Add conda.yaml example.
* Add .vscode folder.
* Fix catching exceptions and displaying them in the operator panel.
* Add dialog box with radiobutton, checkbox, image, multiple steps.

## HardPy 0.4.0

* Add base dialog box, text input and numeric input.
* Add dialog box invocation functionality.
* Add a socket mechanism to transfer data from the uvicorn server to the pytest subprocess.

## HardPy 0.3.0

* Add implementation of test dependencies without using third-party plugins.
* Reduce the number of database calls.
* Speed up test collection.

## HardPy 0.2.0

* Add documentation page.
* Remove the ability to access the `HardPyPlugin`.
  Users can now only register via the ini file.

## HardPy 0.1.0

* Add pytest-hardpy and hardpy panel to the package.
* Add frontend data synchronization via CouchDB data replication to PouchDB.
* Add documentation.
* CouchDB is the main database.<|MERGE_RESOLUTION|>--- conflicted
+++ resolved
@@ -2,15 +2,12 @@
 
 Versions follow [Semantic Versioning](https://semver.org/): `<major>.<minor>.<patch>`.
 
-<<<<<<< HEAD
 * Add a marker **attempt** to indicate the number of attempts to run a test before it passes successfully.
 * Add a method **get_current_attempt** to get the number of the current attempt.
 * Add the ability to run multiple dialog boxes in one test.
 * Fix the problem of tests with dialog boxes freezing.
 * Add autofocus on dialog boxes (on the **Confirm** button or the first item from the list).
 * Add the test stand **id** obtained from the stand computer.
-=======
->>>>>>> b32c7e07
 * Remove the **progress** field from the **runstore** database.
 * Add the **hw_id** variable to the **test_stand** field in the database obtained from the stand computer.
 * Add the **location** variables to the **test_stand** field in the database.
