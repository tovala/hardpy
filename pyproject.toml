# Copyright (c) 2025 Everypin
# GNU General Public License v3.0 (see LICENSE or https://www.gnu.org/licenses/gpl-3.0.txt)

[project]
    name = "hardpy"
<<<<<<< HEAD
    version = "0.15.2.9"
=======
    version = "0.19.1"
>>>>>>> 085c421a
    description = "HardPy library for device testing"
    license = "GPL-3.0-or-later"
    authors = [{ name = "Everypin", email = "info@everypin.io" }]
    readme = "README.md"
    classifiers = [
        "Development Status :: 4 - Beta",
        "Framework :: Pytest",
        "Intended Audience :: Developers",
        "Operating System :: OS Independent",
        "Programming Language :: Python :: 3",
        "Programming Language :: Python :: 3 :: Only",
        "Programming Language :: Python :: 3.10",
        "Programming Language :: Python :: 3.11",
        "Programming Language :: Python :: 3.12",
        "Programming Language :: Python :: 3.13",
        "Topic :: Software Development :: Libraries",
        "Topic :: Software Development :: Testing",
        "Topic :: Software Development :: Testing :: Acceptance",
        "Topic :: Utilities",
    ]
    requires-python = ">=3.10"
    dependencies = [
        "pycouchdb>=1.14.2, <2",
        "glom>=23.3.0",
        "pydantic>=2.4.0, <3",
        "natsort>=8.4.0",
        "pytest>=7",
        "typer>=0.12,<1",
        "tomli_w>=1.1.0, <2",
        "tomli>=2.0.1, <3",
        "py-machineid~=0.6.0",
        "tzlocal~=5.2",

        # Frontend
        "fastapi>=0.100.1",
        "uvicorn>=0.23.2",

        # StandCloud
        "oauthlib>=3.1.0, <4",
        "jinja2>=3, <4",
        "requests>=2.30.0, <3",
        "requests-oauth2client>=1.5.0, <2",
        "requests-oauthlib>=2.0.0, <3",
        "keyring>=25.0.0, <26",
        "qrcode>=8",
    ]

    [project.optional-dependencies]
        dev = ["wemake-python-styleguide>=0.19.2", "mypy>=1.11.0", "ruff==0.8.0"]
        build = ["build==1.0.3"]
        tests = [
            "psutil~=7.0.0",
            "pytest-timeout==2.4.0"
        ]

    [project.urls]
        Homepage = "https://github.com/everypinio/hardpy/"
        Documentation = "https://everypinio.github.io/hardpy/"
        Repository = "https://github.com/everypinio/hardpy/"
        Changelog = "https://everypinio.github.io/hardpy/changelog/"

    [project.scripts]
        # Provide `hardpy` executable
        hardpy = "hardpy.cli.cli:cli"

    [project.entry-points.pytest11]
        pytest_hardpy = "hardpy.pytest_hardpy.plugin"

[build-system]
    requires = ["hatchling==1.27.0"]
    build-backend = "hatchling.build"

[tool.hatch.build]
    # Do not package non python related filed
    only-packages = true

    # Hatch exclude by default everything pointed
    # in root .gitignore
    # Add non root items here
    exclude = ["**/frontend/dist", "**/frontend/node_modules"]

    # Despite excluded files keep build app artifact
    artifacts = ["**/frontend/dist"]

    [tool.hatch.build.targets.wheel]
        packages = ["hardpy"]

    # Custom build hook for sdist source package.
    # It additionally runs `yarn` and `yarn build`
    # in React app folder to bundle prod build
    [tool.hatch.build.targets.sdist.hooks.custom]
        path = "scripts/hatch_build.py"<|MERGE_RESOLUTION|>--- conflicted
+++ resolved
@@ -3,11 +3,7 @@
 
 [project]
     name = "hardpy"
-<<<<<<< HEAD
-    version = "0.15.2.9"
-=======
     version = "0.19.1"
->>>>>>> 085c421a
     description = "HardPy library for device testing"
     license = "GPL-3.0-or-later"
     authors = [{ name = "Everypin", email = "info@everypin.io" }]
