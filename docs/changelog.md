--- conflicted
+++ resolved
@@ -2,14 +2,13 @@
 
 Versions follow [Semantic Versioning](https://semver.org/): `<major>.<minor>.<patch>`.
 
-<<<<<<< HEAD
 * Transfer frontend from CRA to Vite.
   [[PR-122](https://github.com/everypinio/hardpy/pull/122)]
 * Remove bug with scrolling tests with operator messages.
   [[PR-122](https://github.com/everypinio/hardpy/pull/122)]
-  * Logging to **pytest.ini** is no longer configured during **HardPy** project initialization by `hardpy init`.
+* Logging to **pytest.ini** is no longer configured during **HardPy** project initialization by `hardpy init`.
   [[PR-122](https://github.com/everypinio/hardpy/pull/122)]
-=======
+
 ## HardPy 0.11.1
 
 * Change **StandCloud** URL for publish test report to `/test_report`.
@@ -29,7 +28,6 @@
   [[PR-126](https://github.com/everypinio/hardpy/pull/126)]
 * Change the StandCloud API address to `/hardpy/api`.
   [[PR-125](https://github.com/everypinio/hardpy/pull/125)]
->>>>>>> c91640ba
 
 ## HardPy 0.11.0
 
@@ -117,7 +115,7 @@
   [[PR-66](https://github.com/everypinio/hardpy/pull/66)]
 * Change **timezone** from two strings to one string.
   [[PR-69](https://github.com/everypinio/hardpy/pull/69)]
-* Replace the **Flake8** linter with a **Ruff** linter.  
+* Replace the **Flake8** linter with a **Ruff** linter.
   [[PR-58](https://github.com/everypinio/hardpy/pull/58)]
 
 ## HardPy 0.6.1
