--- conflicted
+++ resolved
@@ -49,10 +49,4 @@
 input[type="number"]::-webkit-outer-spin-button {
   -webkit-appearance: none;
   margin: 0;
-<<<<<<< HEAD
-}
-
-
-=======
-}
->>>>>>> 6aa2c665
+}