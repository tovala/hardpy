// Copyright (c) 2024 Everypin
// GNU General Public License v3.0 (see LICENSE or https://www.gnu.org/licenses/gpl-3.0.txt)

import * as React from "react";
import { useTranslation } from "react-i18next";

import {
  Button,
  Navbar,
  Alignment,
  Classes,
  Colors,
  Menu,
  MenuItem,
  H2,
  Popover,
  Card,
} from "@blueprintjs/core";

import StartStopButton from "./button/StartStop";
import { TestRunI } from "./hardpy_test_view/SuiteList";
import SuiteList from "./hardpy_test_view/SuiteList";
import ProgressView from "./progress/ProgressView";
import TestStatus from "./hardpy_test_view/TestStatus";
import ReloadAlert from "./restart_alert/RestartAlert";
import PlaySound from "./hardpy_test_view/PlaySound";
import TestConfigOverlay from "./hardpy_test_view/TestConfigOverlay";
import TestCompletionModalResult from "./hardpy_test_view/TestCompletionModalResult";

import { useAllDocs } from "use-pouchdb";

import "./App.css";

const WINDOW_WIDTH_THRESHOLDS = {
  ULTRAWIDE: 490,
  WIDE: 400,
};

const STATUS_MAP = {
  ready: "app.status.ready",
  run: "app.status.run",
  passed: "app.status.passed",
  failed: "app.status.failed",
  stopped: "app.status.stopped",
} as const;

type StatusKey = keyof typeof STATUS_MAP;

interface AppConfig {
  frontend?: {
    full_size_button?: boolean;
    sound_on?: boolean;
    manual_collect?: boolean;
    measurement_display?: boolean;
    modal_result?: {
      enable?: boolean;
      auto_dismiss_pass?: boolean;
      auto_dismiss_timeout?: number;
    };
  };
  current_test_config?: string;
  test_configs?: Array<{
    name: string;
    description: string;
    file?: string;
  }>;
}

/**
 * Checks if the provided status is a valid status key.
 * @param {string} status - The status string to validate
 * @returns {boolean} True if the status is a valid StatusKey, false otherwise
 */
const isValidStatus = (status: string): status is StatusKey => {
  return status in STATUS_MAP;
};

// Global variable to track ModalResult visibility with timestamp
let isCompletionModalResultVisible = false;
let lastModalResultDismissTime = 0;
const MODAL_RESULT_DISMISS_COOLDOWN = 100; // ms

/**
 * Sets the global ModalResult visibility state and updates dismissal timestamp
 * @param {boolean} visible - The visibility state to set
 */
export const setCompletionModalResultVisible = (visible: boolean): void => {
  isCompletionModalResultVisible = visible;
  if (!visible) {
    lastModalResultDismissTime = Date.now();
  }
};

/**
 * Gets the global ModalResult visibility state
 * @returns {boolean} Current visibility state of the completion ModalResult
 */
export const getCompletionModalResultVisible = (): boolean => {
  return isCompletionModalResultVisible;
};

/**
 * Checks if we're in cooldown period after ModalResult dismissal
 * Prevents immediate space key actions after ModalResult is dismissed
 * @returns {boolean} True if within the cooldown period, false otherwise
 */
export const isInModalResultDismissCooldown = (): boolean => {
  const now = Date.now();
  return now - lastModalResultDismissTime < MODAL_RESULT_DISMISS_COOLDOWN;
};

/**
 * Finds the test case that was stopped during test execution
 * Searches through all modules and cases to find the stopped test case
 * @param {TestRunI} testRunData - The test run data to search through
 * @returns {Object|undefined} Object containing module name, case name, and optional assertion message, or undefined if not found
 */
const findStoppedTestCase = (
  testRunData: TestRunI
):
  | { moduleName: string; caseName: string; assertionMsg?: string }
  | undefined => {
  if (!testRunData.modules) {
    return undefined;
  }

  // First, look for explicitly stopped test cases
  for (const [moduleId, module] of Object.entries(testRunData.modules)) {
    if (module.cases) {
      for (const [caseId, testCase] of Object.entries(module.cases)) {
        if (testCase.status === "stopped") {
          return {
            moduleName: module.name || moduleId,
            caseName: testCase.name || caseId,
            assertionMsg: testCase.assertion_msg || undefined,
          };
        }
      }
    }
  }

  // If no explicitly stopped case found, return the last failed test case
  let lastFailedTestCase: {
    moduleName: string;
    caseName: string;
    assertionMsg?: string;
  } | null = null;
  for (const [moduleId, module] of Object.entries(testRunData.modules)) {
    if (module.cases) {
      for (const [caseId, testCase] of Object.entries(module.cases)) {
        if (testCase.status === "failed") {
          lastFailedTestCase = {
            moduleName: module.name || moduleId,
            caseName: testCase.name || caseId,
            assertionMsg: testCase.assertion_msg || undefined,
          };
        }
      }
    }
  }

  return lastFailedTestCase || undefined;
};

/**
 * Main application component for the HardPy testing interface
 * Provides the main GUI for test execution, monitoring, and result display
 * @param {Object} props - Component properties
 * @param {string} props.syncDocumentId - The id of the PouchDB document to synchronize with
 * @returns {JSX.Element} The main application component
 */
function App({ syncDocumentId }: { syncDocumentId: string }): JSX.Element {
  const { t } = useTranslation();
  const [use_end_test_sound, setUseEndTestSound] = React.useState(false);
  const [use_debug_info, setUseDebugInfo] = React.useState(false);
  const [appConfig, setAppConfig] = React.useState<AppConfig | null>(null);
  const [isConfigLoaded, setIsConfigLoaded] = React.useState(false);
  const [manualCollectMode, setManualCollectMode] = React.useState(false);

  const [lastRunStatus, setLastRunStatus] = React.useState<
    StatusKey | "unknown"
  >("ready");
  const [lastProgress, setProgress] = React.useState(0);
  const [isAuthenticated, setIsAuthenticated] = React.useState(true);
  const [lastRunDuration, setLastRunDuration] = React.useState<number>(0);

  // Test config selection state
  const [showConfigOverlay, setShowConfigOverlay] = React.useState(false);

  // Test completion ModalResult state
  const [showCompletionModalResult, setShowCompletionModalResult] =
    React.useState(false);
  const [testCompletionData, setTestCompletionData] = React.useState<{
    testPassed: boolean;
    testStopped: boolean;
    failedTestCases: Array<{
      moduleName: string;
      caseName: string;
      assertionMsg?: string;
    }>;
    stoppedTestCase?: {
      moduleName: string;
      caseName: string;
      assertionMsg?: string;
    };
  } | null>(null);

  const startTimeRef = React.useRef<number | null>(null);
  const [timerIntervalId, setTimerIntervalId] =
    React.useState<NodeJS.Timeout | null>(null);
  const [selectedTests, setSelectedTests] = React.useState<string[]>([]);
  const [allTests, setAllTests] = React.useState<string[]>([]);
  const [previousTestStructure, setPreviousTestStructure] =
    React.useState<string>("");

  /**
   * Loads HardPy configuration from the backend API on component mount
   * Initializes frontend configurations
   */
  React.useEffect(() => {
    const loadConfig = async () => {
      try {
        const response = await fetch("/api/hardpy_config");
        const config = await response.json();
        setAppConfig(config);

        // Initialize sound setting from TOML config
        if (config.frontend?.sound_on !== undefined) {
          setUseEndTestSound(config.frontend.sound_on);
        }

<<<<<<< HEAD
        // Load manual collect mode state
        const manualCollectResponse = await fetch("/api/manual_collect_mode");
        const manualCollectData = await manualCollectResponse.json();
        setManualCollectMode(manualCollectData.manual_collect_mode);

        if (config.frontend?.manual_collect) {
          const savedTests = localStorage.getItem("hardpy_selected_tests");
          if (savedTests) {
            setSelectedTests(JSON.parse(savedTests));
          }
=======
        // Show overlay if no current test config is selected
        if (
          !config.current_test_config &&
          config.test_configs &&
          config.test_configs.length > 0
        ) {
          setShowConfigOverlay(true);
>>>>>>> f9ac8abe
        }
      } catch (error) {
        console.error("Failed to load HardPy config:", error);
      } finally {
        setIsConfigLoaded(true);
      }
    };

    loadConfig();
  }, []);

  /**
<<<<<<< HEAD
   * Toggles manual collect mode
   */
  const toggleManualCollectMode = async () => {
    try {
      const newMode = !manualCollectMode;
      const response = await fetch("/api/manual_collect_mode", {
        method: "POST",
        headers: {
          "Content-Type": "application/json",
        },
        body: JSON.stringify({ enabled: newMode }),
      });

      const result = await response.json();
      if (result.status === "success") {
        setManualCollectMode(newMode);

        if (!newMode) {
          await fetch("/api/collect");
        }
      }
    } catch (error) {
      console.error("Failed to toggle manual collect mode:", error);
    }
  };

  /**
   * Filters selected tests to only include those that exist in current test structure
   */
  const filterSelectedTests = React.useCallback((currentAllTests: string[]) => {
    setSelectedTests((prevSelected) => {
      const filtered = prevSelected.filter((test) =>
        currentAllTests.includes(test)
      );

      if (JSON.stringify(filtered) !== JSON.stringify(prevSelected)) {
        localStorage.setItem("hardpy_selected_tests", JSON.stringify(filtered));
      }

      return filtered;
    });
  }, []);

  /**
=======
   * Handler for test config selection
   */
  const handleConfigSelection = async (configName: string) => {
    // Prevent config changes during test runs
    if (lastRunStatus === "run") {
      console.warn("Cannot change test config while test is running");
      return;
    }

    try {
      // Update the backend with the selected config
      const response = await fetch(
        `/api/set_test_config/${encodeURIComponent(configName)}`,
        {
          method: "POST",
        }
      );

      if (response.ok) {
        // Update local state
        setAppConfig((prev) =>
          prev ? { ...prev, current_test_config: configName } : null
        );
        setShowConfigOverlay(false);
      } else {
        console.error("Failed to set test config");
      }
    } catch (error) {
      console.error("Error setting test config:", error);
    }
  };

  /**
>>>>>>> f9ac8abe
   * Custom hook to determine if the window width is greater than a specified size
   * @param {number} size - The width threshold to compare against in pixels
   * @returns {boolean} True if the window width is greater than the specified size, otherwise false
   */
  const useWindowWide = (size: number): boolean => {
    const [width, setWidth] = React.useState(0);

    React.useEffect(() => {
      /**
       * Updates the current window width state
       */
      function handleResize() {
        setWidth(window.innerWidth);
      }

      window.addEventListener("resize", handleResize);
      handleResize();

      return () => {
        window.removeEventListener("resize", handleResize);
      };
    }, [setWidth]);

    return width > size;
  };

  const ultrawide = useWindowWide(WINDOW_WIDTH_THRESHOLDS.ULTRAWIDE);
  const wide = useWindowWide(WINDOW_WIDTH_THRESHOLDS.WIDE);

  /**
   * Handles ModalResult visibility changes and updates global state
   */
  const handleModalResultVisibilityChange = React.useCallback(
    (isVisible: boolean) => {
      setCompletionModalResultVisible(isVisible);
    },
    []
  );

  /**
   * Handles keyboard events for ModalResult dismissal
   * Prevents space key propagation and dismisses ModalResult on any key press
   */
  React.useEffect(() => {
    const handleKeyDown = (event: KeyboardEvent) => {
      if (showCompletionModalResult) {
        event.preventDefault();
        event.stopPropagation();
        event.stopImmediatePropagation();

        setShowCompletionModalResult(false);
        setTestCompletionData(null);

        // Additional handling for space key to prevent focus issues
        if (event.key === " ") {
          event.preventDefault();
          const activeElement = document.activeElement as HTMLElement;
          if (activeElement && activeElement.blur) {
            activeElement.blur();
          }
        }
      }
    };

    if (showCompletionModalResult) {
      document.addEventListener("keydown", handleKeyDown, {
        capture: true,
        passive: false,
      });
      return () => {
        document.removeEventListener("keydown", handleKeyDown, {
          capture: true,
        });
      };
    }
  }, [showCompletionModalResult]);

  /**
   * Close config overlay when test starts running
   */
  React.useEffect(() => {
    if (lastRunStatus === "run" && showConfigOverlay) {
      setShowConfigOverlay(false);
    }
  }, [lastRunStatus, showConfigOverlay]);

  /**
   * Manages test execution timer and duration calculation
   * Updates the test duration every second while test is running
   */
  React.useEffect(() => {
    if (lastRunStatus === "run") {
      if (startTimeRef.current !== null) {
        /**
         * Updates the test duration by calculating difference from start time
         */
        const updateDuration = () => {
          const currentTimeInSeconds = Math.floor(Date.now() / 1000);
          setLastRunDuration(currentTimeInSeconds - startTimeRef.current!);
        };

        updateDuration();

        const id = setInterval(updateDuration, 1000);
        setTimerIntervalId(id);

        return () => {
          if (id) {
            clearInterval(id);
          }
        };
      }
    } else if (timerIntervalId) {
      clearInterval(timerIntervalId);
      setTimerIntervalId(null);
    }
  }, [lastRunStatus]);

  /**
   * Finds the index of a row in a list based on its ID
   * @param {Array} rows - The list of rows to search
   * @param {string} searchTerm - The ID to search for
   * @returns {number} The index of the row, or -1 if not found
   */
  function findRowIndex(rows: { id: string }[], searchTerm: string): number {
    for (let i = 0; i < rows.length; i++) {
      if (rows[i].id === searchTerm) {
        return i;
      }
    }
    return -1;
  }

  const { rows, state, loading, error } = useAllDocs({
    include_docs: true,
  });

  /**
   * Monitors database changes and updates application state accordingly
   * Handles test status changes, progress updates, and ModalResult display
   */
  React.useEffect(() => {
    if (rows.length === 0) {
      return;
    }

    const index = findRowIndex(rows, syncDocumentId);
    if (index === -1) {
      return;
    }
    const db_row = rows[index].doc as TestRunI;
    const status = db_row.status || "";
    const progress = db_row.progress || 0;

    // Update run status if changed
    if (status !== lastRunStatus) {
      setLastRunStatus(isValidStatus(status) ? status : "unknown");
    }

    // Update progress if changed
    if (progress !== lastProgress) {
      setProgress(progress);
    }

    // Update start time and calculate duration
    if (db_row.start_time) {
      startTimeRef.current = db_row.start_time;

      if (db_row.stop_time && status !== "run") {
        const duration = db_row.stop_time - db_row.start_time;
        if (duration !== lastRunDuration) {
          setLastRunDuration(duration);
        }
      }
    }

    // Extract all available tests and detect structure changes
    if (db_row.modules) {
      const allAvailableTests: string[] = [];
      Object.entries(db_row.modules).forEach(([moduleId, module]) => {
        if (module.cases) {
          Object.keys(module.cases).forEach((caseId) => {
            // Safe check for case existence
            if (module.cases[caseId]) {
              allAvailableTests.push(`${moduleId}::${caseId}`);
            }
          });
        }
      });

      // Check if test structure has changed
      const currentStructure = JSON.stringify(allAvailableTests.sort());
      if (currentStructure !== previousTestStructure) {
        setAllTests(allAvailableTests);
        setPreviousTestStructure(currentStructure);

        // Filter selected tests when test structure changes
        filterSelectedTests(allAvailableTests);
      }

      // If manual selection is enabled and no tests are selected yet, select all by default
      if (
        appConfig?.frontend?.manual_collect &&
        selectedTests.length === 0 &&
        allAvailableTests.length > 0
      ) {
        setSelectedTests(allAvailableTests);
        localStorage.setItem(
          "hardpy_selected_tests",
          JSON.stringify(allAvailableTests)
        );
      }
    }

    const prevStatus = lastRunStatus;
    const ModalResultEnable =
      appConfig?.frontend?.modal_result?.enable ?? false;

    // Close ModalResult when test starts running (status changes to "run")
    if (prevStatus !== "run" && status === "run" && showCompletionModalResult) {
      setShowCompletionModalResult(false);
      setTestCompletionData(null);
    }

    // Show ModalResult on test completion
    if (
      ModalResultEnable &&
      prevStatus === "run" &&
      (status === "passed" || status === "failed" || status === "stopped") &&
      !showCompletionModalResult
    ) {
      const testPassed = status === "passed";
      const testStopped = status === "stopped";
      const failedTestCases: Array<{
        moduleName: string;
        caseName: string;
        assertionMsg?: string;
      }> = [];

      if (!testPassed && !testStopped && db_row.modules) {
        Object.entries(db_row.modules).forEach(([moduleId, module]) => {
          if (module.cases) {
            Object.entries(module.cases).forEach(([caseId, testCase]) => {
              if (testCase.status === "failed") {
                failedTestCases.push({
                  moduleName: module.name || moduleId,
                  caseName: testCase.name || caseId,
                  assertionMsg: testCase.assertion_msg || undefined,
                });
              }
            });
          }
        });
      }

      const stoppedTestCase = testStopped
        ? findStoppedTestCase(db_row)
        : undefined;

      setTestCompletionData({
        testPassed,
        testStopped,
        failedTestCases,
        stoppedTestCase,
      });
      setShowCompletionModalResult(true);
    }

    // Handle authentication state based on database connection
    if (state === "error") {
      setIsAuthenticated(false);
    } else if (isAuthenticated === false) {
      setIsAuthenticated(true);
    }
  }, [
    rows,
    state,
    lastRunStatus,
    lastProgress,
    lastRunDuration,
    isAuthenticated,
    appConfig,
    showCompletionModalResult,
    syncDocumentId,
    selectedTests.length,
    previousTestStructure,
    filterSelectedTests,
  ]);

  /**
   * Handles selection change from SuiteList
   */
  const handleTestsSelectionChange = (tests: string[]) => {
    setSelectedTests(tests);
    localStorage.setItem("hardpy_selected_tests", JSON.stringify(tests));
  };

  /**
   * Clears selected tests when starting a new test run
   */
  const handleTestRunStart = React.useCallback(() => {
    filterSelectedTests(allTests);
  }, [allTests, filterSelectedTests]);

  /**
   * Renders the database content including test suites and debug information
   * @returns {JSX.Element} The rendered database content component
   */
  const renderDbContent = (): JSX.Element => {
    if (loading && rows.length === 0) {
      return (
        <Card style={{ marginTop: "60px" }}>
          <H2>{t("app.connection")}</H2>
        </Card>
      );
    }

    if (state === "error") {
      return (
        <Card style={{ marginTop: "60px" }}>
          <H2>{t("app.dbError")}</H2>
          {error && <p>{error.message}</p>}
        </Card>
      );
    }

    if (rows.length === 0) {
      return (
        <Card style={{ marginTop: "60px" }}>
          <H2>{t("app.noEntries")}</H2>
        </Card>
      );
    }

    const index = findRowIndex(rows, syncDocumentId);
    if (index === -1) {
      return (
        <Card style={{ marginTop: "60px" }}>
          <H2>{t("app.dbError")}</H2>
          {error && <p>{error.message}</p>}
        </Card>
      );
    }

    const document_row = rows[index];

    if (!document_row) {
      return (
        <Card style={{ marginTop: "60px" }}>
          <H2>{t("app.dbError")}</H2>
          {error && <p>{error.message}</p>}
        </Card>
      );
    }

    const testRunData: TestRunI = document_row.doc as TestRunI;

    return (
      <div style={{ marginTop: "40px" }}>
        <div
          key={document_row.id}
          style={{ display: "flex", flexDirection: "row" }}
        >
          {(ultrawide || !use_debug_info) && (
            <Card
              style={{
                flexDirection: "column",
                padding: "20px",
                flexGrow: 1,
                flexShrink: 1,
                marginTop: "20px",
                marginBottom: "20px",
              }}
            >
              <SuiteList
                db_state={testRunData}
                defaultClose={!ultrawide}
<<<<<<< HEAD
                onTestsSelectionChange={handleTestsSelectionChange}
                selectedTests={selectedTests}
                selectionSupported={
                  (appConfig?.frontend?.manual_collect || false) &&
                  manualCollectMode
                }
=======
                currentTestConfig={appConfig?.current_test_config}
>>>>>>> f9ac8abe
                measurementDisplay={appConfig?.frontend?.measurement_display}
                manualCollectMode={manualCollectMode} 
              />
            </Card>
          )}
          {use_debug_info && (
            <Card
              style={{
                flexDirection: "column",
                padding: "20px",
                marginTop: "20px",
                marginBottom: "20px",
              }}
            >
              <pre>{JSON.stringify(testRunData, null, 2)}</pre>
            </Card>
          )}
        </div>
      </div>
    );
  };

  /**
   * Renders the settings menu with sound and debug options
   * @returns {JSX.Element} The settings menu component
   */
  const renderSettingsMenu = (): JSX.Element => {
    return (
      <Menu>
        <MenuItem
          shouldDismissPopover={false}
          text={use_end_test_sound ? t("app.soundOff") : t("app.soundOn")}
          icon={use_end_test_sound ? "volume-up" : "volume-off"}
          id="use_end_test_sound"
          onClick={() => setUseEndTestSound(!use_end_test_sound)}
        />
        <MenuItem
          shouldDismissPopover={false}
          text={use_debug_info ? t("app.debugOff") : t("app.debugOn")}
          icon={"bug"}
          id="use_debug_info"
          onClick={() => setUseDebugInfo(!use_debug_info)}
        />
        {appConfig?.frontend?.manual_collect && (
          <MenuItem
            shouldDismissPopover={false}
            text={
              manualCollectMode
                ? t("app.manualCollectOff")
                : t("app.manualCollectOn")
            }
            icon={manualCollectMode ? "disable" : "selection"}
            onClick={toggleManualCollectMode}
          />
        )}
      </Menu>
    );
  };

  /**
   * Renders the status text of the test run based on the current status
   * @param {StatusKey | "unknown"} status - The status to render
   * @returns {string} The translated status text
   */
  const getStatusText = (status: StatusKey | "unknown"): string => {
    if (status === "unknown") {
      return t("app.status.unknown") || "Unknown status";
    }
    return t(STATUS_MAP[status]);
  };

  const useBigButton = appConfig?.frontend?.full_size_button !== false;

  /**
   * Handles ModalResult dismissal by hiding it and clearing completion data
   */
  const handleModalResultDismiss = () => {
    setShowCompletionModalResult(false);
    setTestCompletionData(null);
  };

  return (
    <div className="App">
      <ReloadAlert reload_timeout_s={3} />

      {/* Header with navigation and status information */}
      <Navbar
        fixedToTop={true}
        style={{ background: Colors.LIGHT_GRAY4, margin: "auto" }}
      >
        <Navbar.Group align={Alignment.LEFT}>
          <Navbar.Heading id={"main-heading"}>
            <div className={"logo-smol"}></div>
            {wide && (
              <div>
                <b>{ultrawide ? t("app.title") : "HardPy"}</b>
              </div>
            )}
          </Navbar.Heading>

          {wide && <Navbar.Divider />}

          <div
            style={{
              display: "flex",
              flexDirection: wide ? "row" : "column",
              alignItems: "center",
              gap: wide ? "10px" : "2px",
              fontSize: wide ? "inherit" : "12px",
            }}
          >
            <Navbar.Heading
              id={"last-exec-heading"}
              style={{
                margin: 0,
                display: "flex",
                alignItems: "center",
                gap: "5px",
                whiteSpace: "nowrap",
                flexWrap: wide ? "nowrap" : "wrap",
              }}
            >
              <div>{t("app.lastLaunch")}</div>
              <div>{getStatusText(lastRunStatus)}</div>
              <TestStatus
                status={lastRunStatus === "unknown" ? "" : lastRunStatus}
              />
            </Navbar.Heading>

            {use_end_test_sound && (
              <PlaySound key="sound" status={lastRunStatus} />
            )}

            {wide && <Navbar.Divider />}

            <Navbar.Heading style={{ whiteSpace: "nowrap" }}>
              {t("app.duration")}: {lastRunDuration}s
            </Navbar.Heading>
          </div>

          <Navbar.Divider />
        </Navbar.Group>

        <Navbar.Group align={Alignment.RIGHT}>
          {appConfig && appConfig.current_test_config && (
            <Button
              className="bp3-minimal"
              text={appConfig.current_test_config}
              icon="projects"
              disabled={lastRunStatus === "run"}
              onClick={() => setShowConfigOverlay(true)}
              style={{
                marginRight: "8px",
                fontWeight: "bold",
                color: lastRunStatus === "run" ? Colors.GRAY3 : Colors.BLUE3,
              }}
            />
          )}
          <Popover content={renderSettingsMenu()}>
            <Button className="bp3-minimal" icon="cog" />
          </Popover>
        </Navbar.Group>
      </Navbar>

      {/* Main content area with test suites and results */}
      <div
        className={Classes.DRAWER_BODY}
        style={{
          marginBottom: "60px",
          paddingBottom: useBigButton ? "120px" : "80px",
        }}
      >
        {renderDbContent()}
      </div>

      {/* Footer with progress bar and control buttons */}
      {isConfigLoaded && (
        <div
          className={Classes.DRAWER_FOOTER}
          style={{
            width: "100%",
            display: "flex",
            flexDirection: "column",
            position: "fixed",
            bottom: 0,
            background: Colors.LIGHT_GRAY5,
            margin: "auto",
          }}
        >
          {useBigButton ? (
            <>
              <div
                style={{
                  width: "100%",
                  padding: "10px 20px 0px 20px",
                }}
              >
                <ProgressView
                  percentage={lastProgress}
                  status={lastRunStatus}
                />
              </div>
              <div
                style={{
                  width: "100%",
                  padding: "10px 20px",
                  display: "flex",
                  justifyContent: "center",
                }}
              >
                <div style={{ width: "100%" }}>
                  <StartStopButton
                    testing_status={lastRunStatus}
                    useBigButton={true}
                    selectedTests={selectedTests}
                    manualCollectMode={manualCollectMode}
                    onTestRunStart={handleTestRunStart}
                  />
                </div>
              </div>
            </>
          ) : (
            <div
              style={{
                width: "100%",
                display: "flex",
                flexDirection: "row",
              }}
            >
              <div
                style={{
                  flexDirection: "column",
                  flexGrow: 1,
                  flexShrink: 1,
                  marginTop: "auto",
                  marginBottom: "auto",
                  padding: "20px",
                }}
              >
                <ProgressView
                  percentage={lastProgress}
                  status={lastRunStatus}
                />
              </div>
              <div style={{ flexDirection: "column" }}>
                <StartStopButton
                  testing_status={lastRunStatus}
                  useBigButton={false}
                  selectedTests={selectedTests}
                  manualCollectMode={manualCollectMode}
                  onTestRunStart={handleTestRunStart}
                />
              </div>
            </div>
          )}
        </div>
      )}

      {/* Test Config Selection Overlay */}
      {appConfig && (
        <TestConfigOverlay
          isOpen={showConfigOverlay}
          testConfigs={appConfig.test_configs || []}
          currentConfig={appConfig.current_test_config}
          isTestRunning={lastRunStatus === "run"}
          onSelect={handleConfigSelection}
          onClose={() => setShowConfigOverlay(false)}
        />
      )}

      {/* Test Completion ModalResult */}
      <TestCompletionModalResult
        isVisible={showCompletionModalResult}
        testPassed={testCompletionData?.testPassed || false}
        testStopped={testCompletionData?.testStopped || false}
        failedTestCases={testCompletionData?.failedTestCases || []}
        stoppedTestCase={testCompletionData?.stoppedTestCase}
        onDismiss={handleModalResultDismiss}
        onVisibilityChange={handleModalResultVisibilityChange}
        autoDismissPass={
          appConfig?.frontend?.modal_result?.auto_dismiss_pass ?? true
        }
        autoDismissTimeout={
          appConfig?.frontend?.modal_result?.auto_dismiss_timeout ?? 5
        }
      />
    </div>
  );
}

export default App;<|MERGE_RESOLUTION|>--- conflicted
+++ resolved
@@ -229,7 +229,6 @@
           setUseEndTestSound(config.frontend.sound_on);
         }
 
-<<<<<<< HEAD
         // Load manual collect mode state
         const manualCollectResponse = await fetch("/api/manual_collect_mode");
         const manualCollectData = await manualCollectResponse.json();
@@ -240,16 +239,16 @@
           if (savedTests) {
             setSelectedTests(JSON.parse(savedTests));
           }
-=======
+          
         // Show overlay if no current test config is selected
         if (
           !config.current_test_config &&
           config.test_configs &&
           config.test_configs.length > 0
-        ) {
-          setShowConfigOverlay(true);
->>>>>>> f9ac8abe
-        }
+          ) {
+            setShowConfigOverlay(true);
+          }
+        }  
       } catch (error) {
         console.error("Failed to load HardPy config:", error);
       } finally {
@@ -261,7 +260,6 @@
   }, []);
 
   /**
-<<<<<<< HEAD
    * Toggles manual collect mode
    */
   const toggleManualCollectMode = async () => {
@@ -285,9 +283,9 @@
       }
     } catch (error) {
       console.error("Failed to toggle manual collect mode:", error);
-    }
-  };
-
+      }
+    };
+  
   /**
    * Filters selected tests to only include those that exist in current test structure
    */
@@ -305,8 +303,7 @@
     });
   }, []);
 
-  /**
-=======
+   /**
    * Handler for test config selection
    */
   const handleConfigSelection = async (configName: string) => {
@@ -340,7 +337,6 @@
   };
 
   /**
->>>>>>> f9ac8abe
    * Custom hook to determine if the window width is greater than a specified size
    * @param {number} size - The width threshold to compare against in pixels
    * @returns {boolean} True if the window width is greater than the specified size, otherwise false
@@ -718,16 +714,13 @@
               <SuiteList
                 db_state={testRunData}
                 defaultClose={!ultrawide}
-<<<<<<< HEAD
                 onTestsSelectionChange={handleTestsSelectionChange}
                 selectedTests={selectedTests}
                 selectionSupported={
                   (appConfig?.frontend?.manual_collect || false) &&
                   manualCollectMode
                 }
-=======
                 currentTestConfig={appConfig?.current_test_config}
->>>>>>> f9ac8abe
                 measurementDisplay={appConfig?.frontend?.measurement_display}
                 manualCollectMode={manualCollectMode} 
               />
