// Copyright (c) 2024 Everypin
// GNU General Public License v3.0 (see LICENSE or https://www.gnu.org/licenses/gpl-3.0.txt)

import React, { useState, useEffect, useRef } from "react";
import axios from "axios";
import {
  Button,
  Classes,
  Dialog,
  InputGroup,
  Radio,
  Checkbox,
  Tab,
  Tabs,
} from "@blueprintjs/core";
import { notification } from "antd";
import {
  BASE_DIALOG_DIMENSIONS,
  MAX_SIZE_FACTOR,
  MIN_SIZE_FACTOR,
  LINE_HEIGHT_FACTOR,
  BASE_FONT_SIZE,
  HTML_IFRAME_SCALE_FACTOR,
  HTML_IFRAME_WIDTH_FACTOR,
  IMAGE_SCALE_FACTOR,
  calculateDialogDimensions,
} from "./DialogUtils";
import { useTranslation } from "react-i18next";

const HEX_BASE = 16;
const screenWidth = window.screen.width;
const screenHeight = window.screen.height;
const PHONE_SCALE_FACTOR = 0.8;
const MONITOR_SCALE_FACTOR = 0.6;

interface Props {
  title_bar: string;
  dialog_text: string;
  onConfirm?: (inputText: string) => void;
  width?: string;
  widget_type?: WidgetType;
  widget_info?: WidgetInfo;
  image_base64?: string;
  image_width?: number;
  image_border?: number;
  is_visible?: boolean;
  id?: string;
  font_size?: number;
  html_url?: string;
  html_code?: string;
  html_width?: number;
  html_border?: number;
  language?: string;
  pass_fail?: boolean;
}

export enum WidgetType {
  Base = "base",
  TextInput = "textinput",
  NumericInput = "numericinput",
  RadioButton = "radiobutton",
  Checkbox = "checkbox",
  Multistep = "multistep",
}

interface ImageComponent {
  base64?: string;
  width?: number;
  border?: number;
}

interface HTMLComponent {
  code_or_url?: string;
  is_raw_html?: boolean;
  width?: number;
  border?: number;
}

interface StepWidgetInfo {
  type: string;
  info: WidgetInfo;
}

interface StepInfo {
  title: string;
  text?: string;
  widget?: StepWidgetInfo;
  image?: ImageComponent;
  html?: HTMLComponent;
}

interface Step {
  type: string;
  info: StepInfo;
}

interface WidgetInfo {
  fields?: string[];
  text?: string;
  steps?: Step[];
}

interface TextInputComponentProps {
  inputText: string;
  setInputText: (value: string) => void;
  handleKeyDown: (event: React.KeyboardEvent) => void;
  inputPlaceholder?: string;
  type: string;
  pass_fail?: boolean;
  onEnterPress?: () => void;
}

interface RadioButtonComponentProps {
  fields: string[];
  selectedRadioButton: string;
  setSelectedRadioButton: (value: string) => void;
  handleKeyDown: (event: React.KeyboardEvent) => void;
  fontSize: number;
  pass_fail?: boolean;
  onEnterPress?: () => void;
}

interface CheckboxComponentProps {
  fields: string[];
  selectedCheckboxes: string[];
  setSelectedCheckboxes: (value: string[]) => void;
  handleKeyDown: (event: React.KeyboardEvent) => void;
  fontSize: number;
  pass_fail?: boolean;
  onEnterPress?: () => void;
}

/**
 * TextInputComponent is a reusable input component that allows users to enter text.
 * When `pass_fail` is enabled and Enter is pressed, it prevents default submission
 * and focuses the "Pass" button without triggering it.
 *
 * @param {string} inputText - The current value of the input field.
 * @param {function} setInputText - A function to update the input field value.
 * @param {function} handleKeyDown - A function to handle keydown events on the input field.
 * @param {string} inputPlaceholder - The placeholder text to display in the input field.
 * @param {string} type - The type of the input field.
 * @param {boolean} pass_fail - Whether pass/fail buttons are enabled.
 * @param {function} onEnterPress - Callback to focus the "Pass" button (not trigger it).
 * @returns {JSX.Element} - A controlled input component with auto-focus enabled.
 */
const TextInputComponent = ({
  inputText,
  setInputText,
  handleKeyDown,
  inputPlaceholder,
  type,
  pass_fail,
  onEnterPress,
}: TextInputComponentProps): JSX.Element => {
  const handleKeyDownWithFocus = (event: React.KeyboardEvent) => {
    if (pass_fail && event.key === "Enter") {
      event.preventDefault(); // Prevent form submission or default behavior
      onEnterPress?.(); // Only focus the "Pass" button, do NOT trigger it
    } else {
      handleKeyDown(event);
    }
  };

  return (
    <InputGroup
      value={inputText}
      onChange={(event: React.ChangeEvent<HTMLInputElement>) =>
        setInputText(event.target.value)
      }
      onKeyDown={handleKeyDownWithFocus}
      placeholder={inputPlaceholder}
      type={type}
      autoFocus={true}
    />
  );
};

/**
 * RadioButtonComponent renders a group of radio buttons.
 * When `pass_fail` is enabled and Enter is pressed, it focuses the "Pass" button
 * without submitting or selecting anything automatically.
 *
<<<<<<< HEAD
 * @param {string[]} fields - Options to display as radio buttons.
 * @param {string} selectedRadioButton - Currently selected option.
 * @param {function} setSelectedRadioButton - Updates the selected option.
 * @param {function} handleKeyDown - Handles key events.
 * @param {number} fontSize - Font size for labels.
 * @param {boolean} pass_fail - Whether pass/fail mode is active.
 * @param {function} onEnterPress - Callback to focus "Pass" button on Enter.
 * @returns {JSX.Element} - Group of radio buttons.
=======
 * @param {string[]} fields - An array of options to display as radio buttons.
 * @param {string} selectedRadioButton - The currently selected radio button value.
 * @param {function} setSelectedRadioButton - A function to update the selected radio button.
 * @param {function} handleKeyDown - A function to handle keydown events on the radio buttons.
 * @param {number} fontSize - The font size for the radio button labels.
 * @param {boolean} pass_fail - Whether pass/fail mode is active.
 * @param {function} onEnterPress - Callback to focus "Pass" button on Enter.
 * @returns {JSX.Element} - A group of radio buttons with dynamic styling and auto-focus on the first option.
>>>>>>> 592dcd5e
 */
const RadioButtonComponent = ({
  fields,
  selectedRadioButton,
  setSelectedRadioButton,
  handleKeyDown,
  fontSize,
  pass_fail,
  onEnterPress,
}: RadioButtonComponentProps): JSX.Element => {
  const handleKeyDownWithFocus = (event: React.KeyboardEvent) => {
    if (pass_fail && event.key === "Enter") {
      event.preventDefault();
      onEnterPress?.();
    } else {
      handleKeyDown(event);
    }
  };

  return (
    <>
      {fields?.map((option: string) => (
        <Radio
          key={option}
          label={option}
          checked={selectedRadioButton === option}
          onChange={() => setSelectedRadioButton(option)}
          onKeyDown={handleKeyDownWithFocus}
          style={{ fontSize: `${fontSize}px` }}
          autoFocus={option === fields[0]}
        />
      ))}
    </>
  );
};

/**
<<<<<<< HEAD
 * CheckboxComponent renders a group of checkboxes.
=======
 * CheckboxComponent is a reusable component that renders a group of checkboxes.
>>>>>>> 592dcd5e
 * When `pass_fail` is enabled and Enter is pressed, it focuses the "Pass" button
 * without triggering any action.
 *
 * @param {string[]} fields - An array of options to display as checkboxes.
 * @param {string[]} selectedCheckboxes - An array of currently selected checkbox values.
 * @param {function} setSelectedCheckboxes - A function to update the selected checkboxes.
 * @param {function} handleKeyDown - A function to handle keydown events on the checkboxes.
 * @param {number} fontSize - The font size for the checkbox labels.
 * @param {boolean} pass_fail - Whether pass/fail mode is active.
 * @param {function} onEnterPress - Callback to focus "Pass" button on Enter.
<<<<<<< HEAD
 * @returns {JSX.Element} - Group of checkboxes.
=======
 * @returns {JSX.Element} - A group of checkboxes with dynamic styling and auto-focus on the first option.
>>>>>>> 592dcd5e
 */
const CheckboxComponent = ({
  fields,
  selectedCheckboxes,
  setSelectedCheckboxes,
  handleKeyDown,
  fontSize,
  pass_fail,
  onEnterPress,
}: CheckboxComponentProps): JSX.Element => {
  const handleKeyDownWithFocus = (event: React.KeyboardEvent) => {
    if (pass_fail && event.key === "Enter") {
      event.preventDefault();
      onEnterPress?.();
    } else {
      handleKeyDown(event);
    }
  };

  return (
    <>
      {fields?.map((option: string) => (
        <Checkbox
          key={option}
          label={option}
          checked={selectedCheckboxes.includes(option)}
          autoFocus={option === fields[0]}
          onKeyDown={handleKeyDownWithFocus}
          style={{ fontSize: `${fontSize}px` }}
          onChange={() => {
            if (selectedCheckboxes.includes(option)) {
              setSelectedCheckboxes(
                selectedCheckboxes.filter((item) => item !== option)
              );
            } else {
              setSelectedCheckboxes([...selectedCheckboxes, option]);
            }
          }}
        />
      ))}
    </>
  );
};

/**
 * Renders a text input component.
 * @param {Props} props - The properties passed to the component.
 * @param {string} inputText - The current value of the input field.
 * @param {function} setInputText - A function to update the value of the input field.
 * @param {function} handleKeyDown - A function to handle keydown events on the input field.
 * @returns {JSX.Element} - A text input component with specified properties.
 */
const renderTextInput = (
  props: Props,
  inputText: string,
  setInputText: (value: string) => void,
  handleKeyDown: (event: React.KeyboardEvent) => void,
  t: (key: string) => string,
  onEnterPress?: () => void
): JSX.Element => (
  <TextInputComponent
    inputText={inputText}
    setInputText={setInputText}
    handleKeyDown={handleKeyDown}
    inputPlaceholder={t("operatorDialog.enterAnswer")}
    type="text"
    pass_fail={props.pass_fail}
    onEnterPress={onEnterPress}
  />
);

/**
 * Renders a numeric input component.
 * @param {Props} props - The properties passed to the component.
 * @param {string} inputText - The current value of the input field.
 * @param {function} setInputText - A function to update the value of the input field.
 * @param {function} handleKeyDown - A function to handle keydown events on the input field.
 * @returns {JSX.Element} - A numeric input component with specified properties.
 */
const renderNumericInput = (
  props: Props,
  inputText: string,
  setInputText: (value: string) => void,
  handleKeyDown: (event: React.KeyboardEvent) => void,
  t: (key: string) => string,
  onEnterPress?: () => void
): JSX.Element => (
  <TextInputComponent
    inputText={inputText}
    setInputText={setInputText}
    handleKeyDown={handleKeyDown}
    inputPlaceholder={t("operatorDialog.enterAnswer")}
    type="number"
    pass_fail={props.pass_fail}
    onEnterPress={onEnterPress}
  />
);

/**
 * Renders a radio button component.
 * @param {Props} props - The properties passed to the component.
 * @param {string} selectedRadioButton - The currently selected radio button.
 * @param {function} setSelectedRadioButton - A function to update the selected radio button.
 * @param {function} handleKeyDown - A function to handle keydown events on the radio buttons.
 * @returns {JSX.Element} - A radio button component with specified properties.
 */
const renderRadioButton = (
  props: Props,
  selectedRadioButton: string,
  setSelectedRadioButton: (value: string) => void,
  handleKeyDown: (event: React.KeyboardEvent) => void,
  onEnterPress?: () => void
): JSX.Element => (
  <RadioButtonComponent
    fields={props.widget_info?.fields ?? []}
    selectedRadioButton={selectedRadioButton}
    setSelectedRadioButton={setSelectedRadioButton}
    handleKeyDown={handleKeyDown}
    fontSize={props.font_size ?? 12}
    pass_fail={props.pass_fail}
    onEnterPress={onEnterPress}
  />
);

/**
 * Renders a checkbox component.
 * @param {Props} props - The properties passed to the component.
 * @param {string[]} selectedCheckboxes - An array of currently selected checkbox values.
 * @param {function} setSelectedCheckboxes - A function to update the selected checkboxes.
 * @param {function} handleKeyDown - A function to handle keydown events on the checkboxes.
 * @returns {JSX.Element} - A checkbox component with specified properties.
 */
const renderCheckbox = (
  props: Props,
  selectedCheckboxes: string[],
  setSelectedCheckboxes: (value: string[]) => void,
  handleKeyDown: (event: React.KeyboardEvent) => void,
  onEnterPress?: () => void
): JSX.Element => (
  <CheckboxComponent
    fields={props.widget_info?.fields ?? []}
    selectedCheckboxes={selectedCheckboxes}
    setSelectedCheckboxes={setSelectedCheckboxes}
    handleKeyDown={handleKeyDown}
    fontSize={props.font_size ?? 12}
    pass_fail={props.pass_fail}
    onEnterPress={onEnterPress}
  />
);

/**
 * Renders an HTML code iframe.
 * @param {string} htmlCode - The HTML code to render.
 * @param {number} height - The height of the iframe.
 * @param {number} width - The width of the iframe.
 * @param {number} border - The border size of the iframe.
 * @returns {JSX.Element} - An iframe element with the specified HTML code.
 */
const renderHTMLCode = (
  htmlCode: string,
  height: number,
  width: number,
  border: number,
  t: (key: string) => string
): JSX.Element => (
  <iframe
    srcDoc={htmlCode}
    height={height}
    width={width}
    style={{
      border: `${border}px solid black`,
    }}
    title={t("operatorDialog.htmlCodeTitle")}
  />
);

/**
 * Renders an HTML link iframe.
 * @param {string} htmlUrl - The URL to render.
 * @param {number} height - The height of the iframe.
 * @param {number} width - The width of the iframe.
 * @param {number} border - The border size of the iframe.
 * @returns {JSX.Element} - An iframe element with the specified URL.
 */
const renderHTMLLink = (
  htmlUrl: string,
  height: number,
  width: number,
  border: number,
  t: (key: string) => string
): JSX.Element => (
  <iframe
    src={htmlUrl}
    height={height}
    width={width}
    style={{
      border: `${border}px solid black`,
    }}
    title={t("operatorDialog.htmlLinkTitle")}
  />
);

/**
 * Renders a multistep component with tabs, each containing text, images, or HTML content.
 * @param {Props} props - The properties passed to the component.
 * @param {Object} imageStepDimensions - The dimensions of the image step.
 * @param {Object} baseDialogDimensions - The base dimensions of the dialog.
 * @param {number} htmlHeightIndex - The height index for HTML content.
 * @param {number} htmlWidthIndex - The width index for HTML content.
 * @param {React.CSSProperties} imageStyle - The style properties for the image.
 * @returns {JSX.Element} - A multistep component with tabs containing various content types.
 */
const renderMultistep = (
  props: Props,
  imageStepDimensions: { width: number; height: number },
  baseDialogDimensions: { width: number; height: number },
  htmlHeightIndex: number,
  htmlWidthIndex: number,
  imageStyle: React.CSSProperties,
  maxSizeFactor: number,
  t: (key: string) => string
): JSX.Element => (
  <Tabs id={props.title_bar}>
    {props.widget_info?.steps?.map((step: Step) => (
      <Tab
        id={step.info?.title}
        key={step.info?.title}
        title={step.info?.title}
        style={{ fontSize: `${props.font_size}px` }}
        panel={
          <div className="step-container">
            <div className="step-content">
              {step.info?.text?.split("\n").map((line) => (
                <p key={line} style={{ textAlign: "left" }}>
                  {line}
                </p>
              ))}
              {step.info.image && (
                <img
                  src={`data:image/image;base64,${step.info.image?.base64}`}
                  alt={""}
                  style={{
                    maxWidth: `${Math.min(
                      imageStepDimensions.width + baseDialogDimensions.width,
                      screenWidth * maxSizeFactor
                    )}px`,
                    maxHeight: `${Math.min(
                      imageStepDimensions.height + baseDialogDimensions.height,
                      screenHeight * maxSizeFactor
                    )}px`,
                    transform: `scale(${(step.info.image?.width ?? IMAGE_SCALE_FACTOR) / IMAGE_SCALE_FACTOR})`,
                    transformOrigin: `top center`,
                    ...imageStyle,
                  }}
                />
              )}
              {step.info.html?.code_or_url &&
                step.info.html?.is_raw_html &&
                renderHTMLCode(
                  step.info.html.code_or_url,
                  Math.min(
                    (imageStepDimensions.height + baseDialogDimensions.height) *
                      htmlHeightIndex *
                      ((step.info.html?.width ?? IMAGE_SCALE_FACTOR) /
                        IMAGE_SCALE_FACTOR),
                    screenHeight * maxSizeFactor
                  ),
                  Math.min(
                    (imageStepDimensions.width + baseDialogDimensions.width) *
                      htmlWidthIndex *
                      ((step.info.html?.width ?? IMAGE_SCALE_FACTOR) /
                        IMAGE_SCALE_FACTOR),
                    screenWidth * maxSizeFactor
                  ),
                  step.info.html?.border ?? 0,
                  t
                )}
              {step.info.html?.code_or_url &&
                !step.info.html?.is_raw_html &&
                renderHTMLLink(
                  step.info.html.code_or_url,
                  Math.min(
                    (imageStepDimensions.height + baseDialogDimensions.height) *
                      htmlHeightIndex *
                      ((step.info.html?.width ?? IMAGE_SCALE_FACTOR) /
                        IMAGE_SCALE_FACTOR),
                    screenHeight * maxSizeFactor
                  ),
                  Math.min(
                    (imageStepDimensions.width + baseDialogDimensions.width) *
                      htmlWidthIndex *
                      ((step.info.html?.width ?? IMAGE_SCALE_FACTOR) /
                        IMAGE_SCALE_FACTOR),
                    screenWidth * maxSizeFactor
                  ),
                  step.info.html?.border ?? 0,
                  t
                )}
            </div>
          </div>
        }
      ></Tab>
    ))}
  </Tabs>
);

/**
 * StartConfirmationDialog is a React component that renders a dialog box with various types of input widgets.
 * It supports text input, numeric input, radio buttons, checkboxes, and multi-step forms.
 *
 * When `pass_fail` is enabled:
 * - Pressing Enter in any input field will **focus the "Pass" button** but **will not trigger it**.
 * - The operator must explicitly click "Pass" or "Fail".
 *
 * @param {Props} props - The properties passed to the component.
 * @returns {JSX.Element} - The rendered dialog box.
 */
export function StartConfirmationDialog(props: Readonly<Props>): JSX.Element {
  const { t, i18n } = useTranslation();
  const [dialogOpen, setDialogOpen] = useState(false);
  const [inputText, setInputText] = useState("");
  const [selectedRadioButton, setSelectedRadioButton] = useState("");
  const [selectedCheckboxes, setSelectedCheckboxes] = useState<string[]>([]);
  const [imageDimensions, setImageDimensions] = useState(
    BASE_DIALOG_DIMENSIONS
  );
  const [imageStepDimensions, setStepImageDimensions] = useState(
    BASE_DIALOG_DIMENSIONS
  );
  const [hasHTML, setHasHTML] = useState(false);
  const maxDimensions = useRef(BASE_DIALOG_DIMENSIONS);
  const passButtonRef = useRef<HTMLButtonElement>(null);

  const widgetType = props.widget_type ?? WidgetType.Base;
  const maxSizeFactor =
    screenWidth < screenHeight ? PHONE_SCALE_FACTOR : MONITOR_SCALE_FACTOR;

  const lineHeight =
    (LINE_HEIGHT_FACTOR *
      (props.font_size ? props.font_size : BASE_FONT_SIZE)) /
    BASE_FONT_SIZE;

  const hasInputField = [
    WidgetType.TextInput,
    WidgetType.NumericInput,
    WidgetType.RadioButton,
    WidgetType.Checkbox,
  ].includes(widgetType);

  /**
   * Focuses the "Pass" button without triggering its `onClick`.
   */
  const focusPassButton = () => {
    if (passButtonRef.current) {
      setTimeout(() => {
        passButtonRef.current?.focus();
      }, 1);
    }
  };


  /**
   * Encodes a URL component, replacing special characters with their hexadecimal equivalents.
   *
   * @param {string} str - The string to encode.
   * @returns {string} - The encoded string.
   */
  const processEncodeURLComponent = (str: string): string => {
    return encodeURIComponent(str).replace(
      /[!-'()*+,/:;<=>?@[\]^`{|}~]/g,
      function (c) {
        return "%" + c.charCodeAt(0).toString(HEX_BASE);
      }
    );
  };

  /**
   * Prepares widget data based on the current widget type and state.
   *
   * @returns {string} - The prepared widget data as a string.
   */
  const prepareWidgetData = (): string => {
    let widgetData = "";

    switch (widgetType) {
      case WidgetType.TextInput:
        widgetData = processEncodeURLComponent(inputText);
        break;
      case WidgetType.NumericInput:
        widgetData = inputText;
        break;
      case WidgetType.RadioButton:
        widgetData = processEncodeURLComponent(selectedRadioButton);
        break;
      case WidgetType.Checkbox:
        widgetData = JSON.stringify(
          selectedCheckboxes.map((checkboxValue) =>
            processEncodeURLComponent(checkboxValue)
          )
        );
        break;
      default:
        widgetData = "ok";
        break;
    }

    return widgetData;
  };

  /**
   * Validates input based on the current widget type.
   *
   * @returns {boolean} - True if input is valid, false otherwise.
   */
  const validateInput = (): boolean => {
    if (props.widget_type) {
      switch (props.widget_type) {
        case WidgetType.TextInput:
        case WidgetType.NumericInput:
          if (
            inputText.trim() === "" ||
            inputText === "." ||
            inputText === ".."
          ) {
            alert(t("operatorDialog.fieldNotEmpty"));
            return false;
          }
          break;
        case WidgetType.RadioButton:
          if (selectedRadioButton === "") {
            alert(t("operatorDialog.fieldNotEmpty"));
            return false;
          }
          break;
        case WidgetType.Checkbox:
          if (selectedCheckboxes.length === 0) {
            alert(t("operatorDialog.fieldNotEmpty"));
            return false;
          }
          break;
        default:
          break;
      }
    }
    return true;
  };

  /**
   * Handles the close event of the dialog box.
   * Sends a request to stop the tests and displays a notification.
   */
  const handleClose = () => {
    setDialogOpen(false);
    fetch("api/stop")
      .then((response) => {
        if (response.ok) {
          return response.text();
        } else {
          console.log("Request failed. Status: " + response.status);
        }
      })
      .catch((error) => {
        console.log("Request failed. Error: " + error);
      });
    notification.error({
      message: t("operatorDialog.notificationTitle"),
      description: t("operatorDialog.notificationDesc"),
    });
  };

  /**
   * Handles the pass/fail button clicks and sends the response to the server.
   * @async
   * @param {boolean} passed - True for PASS, False for FAIL
   * @returns {Promise<void>}
   */
  const handlePassFail = async (passed: boolean): Promise<void> => {
    // Validate input for widgets when using pass/fail
    if (!validateInput()) {
      return;
    }

    setDialogOpen(false);

    const widgetData = prepareWidgetData();

    try {
      const result = passed ? "pass" : "fail";
      // Send unified JSON payload structure
      const response = await axios.post(`/api/confirm_dialog_box`, {
        result: result,
        data: widgetData,
        has_pass_fail: true,
      });
      console.log(response.data);
    } catch (error) {
      console.error("Error sending dialog response:", error);
<<<<<<< HEAD
=======
    }
  };

  /**
   * Handles the confirm event of the dialog box.
   * Validates the input and sends the confirmed data to the server.
   */
  const handleConfirm = async () => {
    if (!validateInput()) {
      return;
>>>>>>> 592dcd5e
    }
  };

  /**
   * Handles the confirm event of the dialog box.
   * Validates the input and sends the confirmed data to the server.
   */
  const handleConfirm = async () => {
    if (!validateInput()) {
      return;
    }

    setDialogOpen(false);

    const widgetData = prepareWidgetData();

    setDialogOpen(false);

    const widgetData = prepareWidgetData();

    if (props.onConfirm) {
      props.onConfirm(widgetData);
    }

    try {
      // Send unified JSON payload structure
      const response = await axios.post(`/api/confirm_dialog_box`, {
        result: "",
        data: widgetData,
        has_pass_fail: false,
      });
      console.log(response.data);
    } catch (error) {
      console.error("Error confirming dialog box:", error);
    }
  };

  /**
   * Handles keydown events for the dialog box.
   *
   * @param {React.KeyboardEvent} event - The keyboard event.
   */
  const handleKeyDown = (event: React.KeyboardEvent) => {
    const key = event.key;

    // Only handle Enter for confirmation when pass_fail is NOT enabled
    if (key === "Enter" && !props.pass_fail) {
      handleConfirm();
      return;
    }

    if (props.widget_info?.fields) {
      handleWidgetKeyDown(key);
    }
  };

  /**
   * Handles keydown events for widget-specific actions.
   *
   * @param {string} key - The key that was pressed.
   */
  const handleWidgetKeyDown = (key: string) => {
    const index = findFieldIndexByKey(key);

    if (index >= 0) {
      if (widgetType === WidgetType.RadioButton) {
        handleRadioButtonKeyDown(index);
      } else if (widgetType === WidgetType.Checkbox) {
        handleCheckboxKeyDown(index);
      }
    }
  };

  /**
   * Finds the index of the field that starts with the given key.
   *
   * @param {string} key - The key to search for.
   * @returns {number} The index of the field, or -1 if not found.
   */
  const findFieldIndexByKey = (key: string): number => {
    return (
      props.widget_info?.fields?.findIndex((option) =>
        option.startsWith(key)
      ) ?? -1
    );
  };

  /**
   * Handles keydown events for RadioButton widget.
   *
   * @param {number} index - The index of the selected field.
   */
  const handleRadioButtonKeyDown = (index: number) => {
    if (props.widget_info?.fields) {
      setSelectedRadioButton(props.widget_info.fields[index]);
    }
  };

  /**
   * Handles keydown events for Checkbox widget.
   *
   * @param {number} index - The index of the selected field.
   */
  const handleCheckboxKeyDown = (index: number) => {
    if (props.widget_info?.fields) {
      const option = props.widget_info.fields[index];
      if (selectedCheckboxes.includes(option)) {
        setSelectedCheckboxes(
          selectedCheckboxes.filter((item) => item !== option)
        );
      } else {
        setSelectedCheckboxes([...selectedCheckboxes, option]);
      }
    }
  };

  /**
   * Calculates the dimensions of an image based on its natural dimensions and a width factor.
   *
   * @param {number} naturalWidth - The natural width of the image.
   * @param {number} naturalHeight - The natural height of the image.
   * @param {number} widthFactor - The width factor to scale the image by.
   * @returns {{width: number, height: number}} - The calculated dimensions.
   */
  const calculateDimensions = (
    naturalWidth: number,
    naturalHeight: number,
    widthFactor: number
  ): { width: number; height: number } => ({
    width:
      (naturalWidth * (widthFactor || IMAGE_SCALE_FACTOR)) / IMAGE_SCALE_FACTOR,
    height:
      (naturalHeight * (widthFactor || IMAGE_SCALE_FACTOR)) /
      IMAGE_SCALE_FACTOR,
  });

  /**
   * Handles the load event of an image, calculating its dimensions and updating the state.
   *
   * @param {React.SyntheticEvent<HTMLImageElement>} event - The image load event.
   */
  const handleImageLoad = (event: React.SyntheticEvent<HTMLImageElement>) => {
    const { naturalWidth, naturalHeight } = event.target as HTMLImageElement;
    setImageDimensions(
      calculateDimensions(
        naturalWidth,
        naturalHeight,
        props.image_width ?? IMAGE_SCALE_FACTOR
      )
    );
  };

  /**
   * Calculates the number of text lines required to display a given text within a specified width.
   *
   * @param {string} text - The text to measure.
   * @param {number} width - The width within which the text should fit.
   * @returns {number} - The number of lines required.
   */
  const calculateTextLines = (
    text: string,
    width: number
  ): number | undefined => {
    const context = document.createElement("canvas").getContext("2d");
    if (context) {
      context.font = "10px sans-serif";
      const linesCount = Math.ceil(
        (text.length * context.measureText("M").width) / width
      );
      return linesCount;
    }
  };

  const dialogWidthForText = Math.min(
    (widgetType === WidgetType.Multistep
      ? maxDimensions.current
      : imageDimensions
    ).width + BASE_DIALOG_DIMENSIONS.width,
    screenWidth * MAX_SIZE_FACTOR
  );

  const textHeight =
    (calculateTextLines(props.dialog_text, dialogWidthForText) ?? 1) *
    lineHeight;
  const step = props.widget_info?.steps?.[0];
  const textStepHeight = step?.info?.text
    ? (calculateTextLines(step.info.text, dialogWidthForText) ?? 1) * lineHeight
    : lineHeight * 2;

  const { width: dialogWidth, height: dialogHeight } =
    calculateDialogDimensions(
      widgetType,
      maxDimensions.current,
      imageDimensions,
      BASE_DIALOG_DIMENSIONS,
      screenWidth,
      screenHeight,
      MAX_SIZE_FACTOR,
      MIN_SIZE_FACTOR,
      textHeight,
      textStepHeight,
      hasHTML
    );

  const imageStyle = {
    border: `${props.image_border ?? 0}px solid black`,
    display: "block",
    margin: "0 auto",
  };

  useEffect(() => {
    if (props.language) {
      i18n.changeLanguage(props.language);
    }
  }, [props.language, i18n]);

  useEffect(() => {
    console.log("Current language:", i18n.language);
    console.log(
      "All translations:",
      i18n.getResourceBundle(i18n.language, "translation")
    );
  }, [i18n]);

  useEffect(() => {
    if (props.is_visible) {
      setDialogOpen(true);
    }
  }, [props.is_visible, props.id]);

  useEffect(() => {
    if (widgetType === WidgetType.Multistep) {
      let htmlFound = false;

      const handleStepImageLoad = (
        image: HTMLImageElement,
        widthFactor: number
      ) => {
        const { naturalWidth, naturalHeight } = image;

        maxDimensions.current.width = Math.max(
          maxDimensions.current.width,
          naturalWidth * (widthFactor / IMAGE_SCALE_FACTOR)
        );
        maxDimensions.current.height = Math.max(
          maxDimensions.current.height,
          naturalHeight * (widthFactor / IMAGE_SCALE_FACTOR)
        );
        setStepImageDimensions(maxDimensions.current);
      };

      props.widget_info?.steps?.forEach((step) => {
        if (step.info.image) {
          const base64Src = `data:image/image;base64,${step.info.image?.base64}`;

          const image = new Image();
          image.src = base64Src;
          image.onload = () =>
            handleStepImageLoad(
              image,
              step.info.image?.width ?? IMAGE_SCALE_FACTOR
            );
        }
        if (step.info.html?.code_or_url) {
          htmlFound = true;
        }
      });
      setHasHTML(htmlFound);
    }
  }, [props.widget_info, widgetType]);

  return (
    <Dialog
      title={props.title_bar}
      icon="info-sign"
      isOpen={dialogOpen}
      onClose={handleClose}
      canOutsideClickClose={false}
      canEscapeKeyClose={true}
      style={{
        width:
          widgetType === WidgetType.Multistep ? `${dialogWidth}px` : "auto",
        height:
          widgetType === WidgetType.Multistep ? `${dialogHeight}px` : "auto",
        minWidth: screenWidth * MIN_SIZE_FACTOR,
        minHeight: screenHeight * MIN_SIZE_FACTOR,
        maxWidth: screenWidth * MAX_SIZE_FACTOR,
        maxHeight: screenHeight * MAX_SIZE_FACTOR,
        fontSize: `${props.font_size}px`,
      }}
    >
      <div
        className={Classes.DIALOG_BODY}
        style={{
          wordWrap: "break-word",
          wordBreak: "break-word",
          maxHeight: screenHeight * MAX_SIZE_FACTOR,
          overflowY: "auto",
          maxWidth: screenWidth * MAX_SIZE_FACTOR,
          padding: "10px",
        }}
      >
        {props.dialog_text.split("\n").map((line) => (
          <p key={line.trim()} style={{ textAlign: "left" }}>
            {line}
          </p>
        ))}
        {widgetType === WidgetType.TextInput &&
          renderTextInput(
            props,
            inputText,
            setInputText,
            handleKeyDown,
            t,
            focusPassButton
          )}
        {widgetType === WidgetType.NumericInput &&
          renderNumericInput(
            props,
            inputText,
            setInputText,
            handleKeyDown,
            t,
            focusPassButton
          )}
        {widgetType === WidgetType.RadioButton &&
          renderRadioButton(
            props,
            selectedRadioButton,
            setSelectedRadioButton,
            handleKeyDown,
            focusPassButton
          )}
        {widgetType === WidgetType.Checkbox &&
          renderCheckbox(
            props,
            selectedCheckboxes,
            setSelectedCheckboxes,
            handleKeyDown,
            focusPassButton
          )}
        {widgetType === WidgetType.Multistep &&
          renderMultistep(
            props,
            imageStepDimensions,
            BASE_DIALOG_DIMENSIONS,
            HTML_IFRAME_SCALE_FACTOR,
            HTML_IFRAME_WIDTH_FACTOR,
            imageStyle,
            maxSizeFactor,
            t
          )}
        <p> </p>
        {props.image_base64 && (
          <div className="image-container">
            <img
              src={`data:image/image;base64,${props.image_base64}`}
              alt={""}
              onLoad={handleImageLoad}
              style={{
                width: `${props.image_width}%`,
                height: `${props.image_width}%`,
                maxWidth: `${dialogWidth - BASE_DIALOG_DIMENSIONS.width / 2}px`,
                maxHeight: `${dialogHeight - BASE_DIALOG_DIMENSIONS.height / 2}px`,
                objectFit: "scale-down",
                transform: `scale(${(props.image_width ?? IMAGE_SCALE_FACTOR) / IMAGE_SCALE_FACTOR})`,
                transformOrigin: `top center`,
                ...imageStyle,
              }}
            />
          </div>
        )}
        {props.html_code &&
          renderHTMLCode(
            props.html_code,
            screenHeight *
              (screenWidth < screenHeight
                ? PHONE_SCALE_FACTOR
                : MONITOR_SCALE_FACTOR) * // Dynamic size factor
              HTML_IFRAME_SCALE_FACTOR *
              ((props.html_width ?? IMAGE_SCALE_FACTOR) / IMAGE_SCALE_FACTOR),
            screenWidth *
              (screenWidth < screenHeight
                ? PHONE_SCALE_FACTOR
                : MONITOR_SCALE_FACTOR) * // Dynamic size factor
              HTML_IFRAME_WIDTH_FACTOR *
              ((props.html_width ?? IMAGE_SCALE_FACTOR) / IMAGE_SCALE_FACTOR),
            props.html_border ?? 0,
            t
          )}
        {props.html_url &&
          renderHTMLLink(
            props.html_url,
            screenHeight *
              (screenWidth < screenHeight
                ? PHONE_SCALE_FACTOR
                : MONITOR_SCALE_FACTOR) * // Dynamic size factor
              HTML_IFRAME_SCALE_FACTOR *
              ((props.html_width ?? IMAGE_SCALE_FACTOR) / IMAGE_SCALE_FACTOR),
            screenWidth *
              (screenWidth < screenHeight
                ? PHONE_SCALE_FACTOR
                : MONITOR_SCALE_FACTOR) * // Dynamic size factor
              HTML_IFRAME_WIDTH_FACTOR *
              ((props.html_width ?? IMAGE_SCALE_FACTOR) / IMAGE_SCALE_FACTOR),
            props.html_border ?? 0,
            t
          )}
      </div>
      <div className={Classes.DIALOG_FOOTER}>
        {props.pass_fail ? (
          <div
            style={{
              display: "flex",
              justifyContent: "space-between",
              gap: "10px",
            }}
          >
            <Button
              ref={passButtonRef}
              intent="success"
              text={t("operatorDialog.pass")}
              onClick={() => handlePassFail(true)}
              autoFocus={!hasInputField}
              style={{
                minWidth: "65px",
                fontSize: "14px",
              }}
            />
            <Button
              intent="danger"
              text={t("operatorDialog.fail")}
              onClick={() => handlePassFail(false)}
              style={{
                minWidth: "65px",
                fontSize: "14px",
              }}
            />
          </div>
        ) : (
          <Button
            intent="primary"
            onClick={handleConfirm}
            autoFocus={
              widgetType === WidgetType.Base ||
              widgetType === WidgetType.Multistep
            }
            style={{
              minWidth: "65px",
            }}
          >
            {t("button.confirm")}
          </Button>
        )}
      </div>
    </Dialog>
  );
}

export default StartConfirmationDialog;<|MERGE_RESOLUTION|>--- conflicted
+++ resolved
@@ -181,16 +181,6 @@
  * When `pass_fail` is enabled and Enter is pressed, it focuses the "Pass" button
  * without submitting or selecting anything automatically.
  *
-<<<<<<< HEAD
- * @param {string[]} fields - Options to display as radio buttons.
- * @param {string} selectedRadioButton - Currently selected option.
- * @param {function} setSelectedRadioButton - Updates the selected option.
- * @param {function} handleKeyDown - Handles key events.
- * @param {number} fontSize - Font size for labels.
- * @param {boolean} pass_fail - Whether pass/fail mode is active.
- * @param {function} onEnterPress - Callback to focus "Pass" button on Enter.
- * @returns {JSX.Element} - Group of radio buttons.
-=======
  * @param {string[]} fields - An array of options to display as radio buttons.
  * @param {string} selectedRadioButton - The currently selected radio button value.
  * @param {function} setSelectedRadioButton - A function to update the selected radio button.
@@ -199,7 +189,6 @@
  * @param {boolean} pass_fail - Whether pass/fail mode is active.
  * @param {function} onEnterPress - Callback to focus "Pass" button on Enter.
  * @returns {JSX.Element} - A group of radio buttons with dynamic styling and auto-focus on the first option.
->>>>>>> 592dcd5e
  */
 const RadioButtonComponent = ({
   fields,
@@ -237,11 +226,7 @@
 };
 
 /**
-<<<<<<< HEAD
- * CheckboxComponent renders a group of checkboxes.
-=======
  * CheckboxComponent is a reusable component that renders a group of checkboxes.
->>>>>>> 592dcd5e
  * When `pass_fail` is enabled and Enter is pressed, it focuses the "Pass" button
  * without triggering any action.
  *
@@ -252,11 +237,7 @@
  * @param {number} fontSize - The font size for the checkbox labels.
  * @param {boolean} pass_fail - Whether pass/fail mode is active.
  * @param {function} onEnterPress - Callback to focus "Pass" button on Enter.
-<<<<<<< HEAD
- * @returns {JSX.Element} - Group of checkboxes.
-=======
  * @returns {JSX.Element} - A group of checkboxes with dynamic styling and auto-focus on the first option.
->>>>>>> 592dcd5e
  */
 const CheckboxComponent = ({
   fields,
@@ -617,7 +598,6 @@
     }
   };
 
-
   /**
    * Encodes a URL component, replacing special characters with their hexadecimal equivalents.
    *
@@ -754,8 +734,6 @@
       console.log(response.data);
     } catch (error) {
       console.error("Error sending dialog response:", error);
-<<<<<<< HEAD
-=======
     }
   };
 
@@ -766,22 +744,7 @@
   const handleConfirm = async () => {
     if (!validateInput()) {
       return;
->>>>>>> 592dcd5e
-    }
-  };
-
-  /**
-   * Handles the confirm event of the dialog box.
-   * Validates the input and sends the confirmed data to the server.
-   */
-  const handleConfirm = async () => {
-    if (!validateInput()) {
-      return;
-    }
-
-    setDialogOpen(false);
-
-    const widgetData = prepareWidgetData();
+    }
 
     setDialogOpen(false);
 
