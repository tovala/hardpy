// Copyright (c) 2024 Everypin
// GNU General Public License v3.0 (see LICENSE or https://www.gnu.org/licenses/gpl-3.0.txt)

import * as React from "react";
import {
  Callout,
  Collapse,
  Button,
  H4,
  Classes,
  Icon,
  Tag,
} from "@blueprintjs/core";
import _, { Dictionary } from "lodash";
import DataTable, { TableColumn } from "react-data-table-component";
import { LoadingOutlined } from "@ant-design/icons";
import { StartConfirmationDialog, WidgetType } from "./DialogBox";
import { withTranslation, WithTranslation } from "react-i18next";

import { TestNumber } from "./TestNumber";
import { TestName } from "./TestName";
import { TestStatus } from "./TestStatus";
import TestData from "./TestData";
import RunTimer from "./RunTimer";

import "./TestSuite.css";
import { Spin, Checkbox } from "antd";

/**
 * Interface representing widget description for dialog boxes
 * @interface WidgetDescription
 * @property {Record<string, unknown>} info - Widget configuration and data
 * @property {WidgetType} type - Type of widget (input, selection, etc.)
 */
interface WidgetDescription {
  info: Record<string, unknown>;
  type: WidgetType;
}

/**
 * Interface representing image information for dialog boxes
 * @interface ImageInfo
 * @property {string} [base64] - Base64 encoded image data
 * @property {string} [format] - Image format (png, jpg, etc.)
 * @property {number} [width] - Image display width
 * @property {number} [border] - Image border thickness
 */
interface ImageInfo {
  base64?: string;
  format?: string;
  width?: number;
  border?: number;
}

/**
 * Interface representing HTML content information for dialog boxes
 * @interface HTMLInfo
 * @property {string} [code_or_url] - HTML code or URL
 * @property {boolean} [is_raw_html] - Whether the content is raw HTML or a URL
 * @property {number} [width] - HTML content display width
 * @property {number} [border] - HTML content border thickness
 */
interface HTMLInfo {
  code_or_url?: string;
  is_raw_html?: boolean;
  width?: number;
  border?: number;
}

/**
 * Interface representing dialog box properties
 * @interface DialogBoxProps
 * @property {string} [title_bar] - Dialog box title
 * @property {string} dialog_text - Main dialog text content
 * @property {WidgetDescription} [widget] - Optional widget configuration
 * @property {ImageInfo} [image] - Optional image configuration
 * @property {boolean} visible - Whether the dialog is visible
 * @property {string} id - Unique identifier for the dialog
 * @property {number} [font_size] - Font size for dialog text
 * @property {HTMLInfo} [html] - Optional HTML content configuration
 */
interface DialogBoxProps {
  title_bar?: string;
  dialog_text: string;
  widget?: WidgetDescription;
  image?: ImageInfo;
  visible: boolean;
  id: string;
  font_size?: number;
  html?: HTMLInfo;
}

interface Measurement {
  name?: string;
  result?: boolean;
  type: string;
  value: number | string;
  unit?: string;
  comparison_value?: number | string;
  operation?: string;
  lower_limit?: number;
  upper_limit?: number;
}

<<<<<<< HEAD
=======
/**
 * Interface representing a test case
 * @interface Case
 * @property {string} status - Current status of the test case
 * @property {string} name - Name of the test case
 * @property {number} start_time - Timestamp when the test started
 * @property {number} stop_time - Timestamp when the test stopped
 * @property {string | null} assertion_msg - Assertion message if test failed
 * @property {string[] | null} msg - Array of test messages
 * @property {Record<string, unknown>} artifact - Test artifacts and metadata
 * @property {DialogBoxProps} dialog_box - Dialog box configuration
 * @property {ChartData} [chart] - Optional chart data for visualization
 */
>>>>>>> 085c421a
interface Case {
  status: string;
  name: string;
  start_time: number;
  stop_time: number;
  assertion_msg: string | null;
  msg: string[] | null;
  measurements: Measurement[];
  artifact: Record<string, unknown>;
  dialog_box: DialogBoxProps;
  chart?: ChartData;
}

/**
 * Interface representing chart data for test visualization
 * @interface ChartData
 * @property {string} type - Type of chart (line, bar, etc.)
 * @property {string} [title] - Chart title
 * @property {string} [x_label] - X-axis label
 * @property {string} [y_label] - Y-axis label
 * @property {string[]} marker_name - Array of series names
 * @property {number[][]} x_data - 2D array of x-axis data points
 * @property {number[][]} y_data - 2D array of y-axis data points
 */
interface ChartData {
  type: string;
  title?: string;
  x_label?: string;
  y_label?: string;
  marker_name: string[];
  x_data: number[][];
  y_data: number[][];
}

/**
 * Type representing a dictionary of test cases
 * @type {Dictionary<Case>}
 */
type Cases = Dictionary<Case>;

/**
 * Interface representing a test item (test suite)
 * @interface TestItem
 * @property {string} status - Current status of the test suite
 * @property {string} name - Name of the test suite
 * @property {number} start_time - Timestamp when the suite started
 * @property {number} stop_time - Timestamp when the suite stopped
 * @property {Record<string, unknown>} artifact - Suite artifacts and metadata
 * @property {Cases} cases - Dictionary of test cases in this suite
 */
export interface TestItem {
  status: string;
  name: string;
  start_time: number;
  stop_time: number;
  artifact: Record<string, unknown>;
  cases: Cases;
}

/**
 * Props interface for TestSuite component
 * @interface Props
 * @extends {WithTranslation}
 * @property {number} index - Index of the test suite in the list
 * @property {TestItem} test - Test suite data object
 * @property {boolean} [defaultOpen] - Whether the suite should be initially expanded
 * @property {string | undefined} commonTestRunStatus - Global test run status
 */
type Props = {
  index: number;
  test: TestItem;
  defaultOpen?: boolean;
  commonTestRunStatus: string | undefined;
  onTestsSelectionChange?: (selectedTests: string[]) => void;
  selectionSupported?: boolean;
  moduleTechName: string;
  selectedTests?: string[];
  measurementDisplay?: boolean;
  manualCollectMode?: boolean;
} & WithTranslation;

/**
 * State interface for TestSuite component
 * @interface State
 * @property {boolean} isOpen - Whether the test suite is expanded
 * @property {number} dataColumnWidth - Current width of the data column
 */
type State = {
  isOpen: boolean;
<<<<<<< HEAD
  prevIsOpen: boolean;
  automaticallyOpened: boolean;
=======
  dataColumnWidth: number;
>>>>>>> 085c421a
};

/**
 * Margin constant for loading icon
 * @constant
 */
const LOADING_ICON_MARGIN = 30;

/**
 * TestSuite component displays a collapsible test suite with test cases.
 * It provides functionality to render test names, statuses, timing information,
 * and detailed test data including charts and dialog boxes.
 *
 * @component
 * @example
 * <TestSuite
 *   index={0}
 *   test={testSuiteData}
 *   defaultOpen={true}
 *   commonTestRunStatus="run"
 * />
 */
export class TestSuite extends React.Component<Props, State> {
  /**
   * Static loading icon component for busy states
   * @static
   * @type {React.ReactElement}
   */
  private static readonly LOADING_ICON: React.ReactElement = (
    <div style={{ margin: LOADING_ICON_MARGIN }}>
      <LoadingOutlined spin />
    </div>
  );

<<<<<<< HEAD
  private containerRef = React.createRef<HTMLDivElement>();

=======
  /**
   * Default props for the TestSuite component
   * @static
   * @type {Partial<Props>}
   */
>>>>>>> 085c421a
  static defaultProps: Partial<Props> = {
    defaultOpen: true,
    selectionSupported: true,
  };

  /**
   * Reference to the data column container for width measurement
   * @private
   * @type {React.RefObject<HTMLDivElement>}
   */
  private readonly dataColumnRef: React.RefObject<HTMLDivElement>;

  /**
   * Resize observer for tracking data column width changes
   * @private
   * @type {ResizeObserver | null}
   */
  private resizeObserver: ResizeObserver | null = null;

  /**
   * Constructs the TestSuite component.
   * @param {Props} props - The properties passed to the component.
   */
  constructor(props: Props) {
    super(props);

    this.state = {
      isOpen: props.defaultOpen ?? false,
      dataColumnWidth: 0,
    };

    this.handleClick = this.handleClick.bind(this);
    this.handleTestSelection = this.handleTestSelection.bind(this);
    this.handleSelectAll = this.handleSelectAll.bind(this);
    this.dataColumnRef = React.createRef();
  }

  /**
   * Renders the TestSuite component.
   * @returns {React.ReactElement} The rendered component.
   */
  render(): React.ReactElement {
    const { t, i18n } = this.props;

    if (!i18n?.isInitialized) {
      return <div>{t("testSuite.loading")}</div>;
    }
    return (
<<<<<<< HEAD
      <div ref={this.containerRef}>
        <Callout style={{ padding: 0, borderRadius: 0 }} className="test-suite">
          <div style={{ display: "flex" }}>
            <div style={{ flex: "1 1 0%" }}>
              <Button
                style={{ margin: "2px" }}
                minimal={true}
                onClick={this.handleClick}
              >
                <div style={{ display: "flex", alignItems: "center" }}>
                  <TestStatus
                    status={
                      this.props.commonTestRunStatus != "run" &&
                      (this.props.test.status == "run" ||
                        this.props.test.status == "ready")
                        ? "stucked"
                        : this.props.test.status
                    }
                  />
                  <Icon
                    style={{ marginRight: "10px", marginLeft: "10px" }}
                    icon={this.state.isOpen ? "chevron-down" : "chevron-right"}
                  ></Icon>
                  <span>
                    {this.renderName(this.props.test.name, this.props.index + 1)}
                  </span>
                </div>
              </Button>
            </div>
            {this.renderTestSuiteRightPanel(this.props.test)}
          </div>
          <Collapse
            isOpen={this.state.isOpen}
            keepChildrenMounted={true}
            className="test-suite-content"
          >
            {this.props.test.status != "busy" ? (
              this.renderTests(this.props.test.cases)
            ) : (
              <Spin indicator={TestSuite.LOADING_ICON} />
            )}
          </Collapse>
        </Callout>
      </div>
=======
      <Callout style={{ padding: 0, borderRadius: 0 }} className="test-suite">
        <div style={{ display: "flex" }}>
          <div style={{ flex: "1 1 0%" }}>
            <Button
              style={{ margin: "2px" }}
              minimal={true}
              onClick={this.handleClick}
            >
              <div style={{ display: "flex", alignItems: "center" }}>
                <TestStatus
                  status={
                    this.props.commonTestRunStatus != "run" &&
                    (this.props.test.status == "run" ||
                      this.props.test.status == "ready")
                      ? "stucked"
                      : this.props.test.status
                  }
                />
                <Icon
                  style={{ marginRight: "10px", marginLeft: "10px" }}
                  icon={this.state.isOpen ? "chevron-down" : "chevron-right"}
                ></Icon>
                {this.props.selectionSupported && (
                  <Checkbox
                    style={{ marginRight: "60px" }}
                    checked={this.isAllTestsSelected()}
                    indeterminate={this.isSomeTestsSelected()}
                    onChange={this.handleSelectAll}
                    onClick={(e) => e.stopPropagation()}
                  />
                )}
                <div
                  style={{
                    display: "flex",
                    alignItems: "center",
                    minWidth: "65px",
                  }}
                >
                  <span
                    className={Classes.TEXT_DISABLED}
                    style={{ marginRight: "20px" }}
                  >
                    {this.props.index + 1}
                  </span>
                  <span>{this.renderName(this.props.test.name)}</span>
                </div>
              </div>
            </Button>
          </div>
          {this.renderTestSuiteRightPanel(this.props.test)}
        </div>
        <Collapse
          isOpen={this.state.isOpen}
          keepChildrenMounted={true}
          className="test-suite-content"
        >
          {this.props.test.status != "busy" ? (
            <div>{this.renderTests(this.props.test.cases)}</div>
          ) : (
            <Spin indicator={TestSuite.LOADING_ICON} />
          )}
        </Collapse>
      </Callout>
>>>>>>> 085c421a
    );
  }

  // When this.props.test has any that is run or failed, set open to true
  componentDidUpdate(prevProps: Readonly<Props>, prevState: Readonly<State>, snapshot?: any): void {
    if (this.props.test === prevProps.test) {
      return;
    }
    const anyRunningOrFailed = Object.values(this.props.test.cases).some(
      (test_case) => test_case.status === "run" || test_case.status === "failed"
    );

    if (anyRunningOrFailed && !this.state.isOpen && !this.state.automaticallyOpened) {
      this.setState({ isOpen: true, prevIsOpen: this.state.isOpen, automaticallyOpened: true });
      // Don't scroll to suite here - let the test case scroll logic handle it
      return;
    }

    if (!anyRunningOrFailed && this.state.isOpen && this.state.automaticallyOpened) {
      this.setState({ isOpen: false, prevIsOpen: this.state.isOpen, automaticallyOpened: false });
      return;
    }

    // Scroll to running test case within the suite
    if (this.state.isOpen && this.containerRef.current) {
      const caseEntries = Object.entries(this.props.test.cases);
      const runningIndex = caseEntries.findIndex(
        ([_, test_case]) => test_case.status === "run"
      );

      const prevCaseEntries = prevProps.test.cases ? Object.entries(prevProps.test.cases) : [];
      const prevRunningIndex = prevCaseEntries.findIndex(
        ([_, test_case]) => test_case.status === "run"
      );

      const justOpened = !prevState.isOpen && this.state.isOpen;

      // If a new test case started running OR suite just opened with a running test, scroll to it
      if (runningIndex !== -1 && (runningIndex !== prevRunningIndex || justOpened)) {
        setTimeout(() => {
          // Find all table rows within this specific test suite
          const allRows = this.containerRef.current?.querySelectorAll('.rdt_TableRow');
          if (allRows && allRows[runningIndex]) {
            allRows[runningIndex].scrollIntoView({
              behavior: 'smooth',
              block: 'center',
            });
          }
        }, 400);
      }
    }
  }

  /**
   * Checks if all tests in a module are selected.
   */
  private isAllTestsSelected(): boolean {
    const { test, selectedTests = [], manualCollectMode = false } = this.props;
    const case_names = Object.keys(test.cases || {});

<<<<<<< HEAD
    this.state = {
      isOpen: props.defaultOpen,
      prevIsOpen: props.defaultOpen,
      automaticallyOpened: false,
    };
=======
    if (case_names.length === 0) {
      return false;
    }
    if (!manualCollectMode) {
      return true;
    }
    return case_names.every((caseName) => {
      const testFullPath = `${this.getModuleTechName()}::${caseName}`;
      return selectedTests.includes(testFullPath);
    });
  }
>>>>>>> 085c421a

  /**
   * Checks if some (but not all) tests in a module are selected
   */
  private isSomeTestsSelected(): boolean {
    const { test, selectedTests = [], manualCollectMode = false } = this.props;
    const case_names = Object.keys(test.cases || {});

    if (case_names.length === 0) {
      return false;
    }

    if (!manualCollectMode) {
      return false;
    }

    const selectedCount = case_names.filter((caseName) => {
      const testFullPath = `${this.getModuleTechName()}::${caseName}`;
      return selectedTests.includes(testFullPath);
    }).length;

    return selectedCount > 0 && selectedCount < case_names.length;
  }

  /**
   * Lifecycle method called after component mounts
   * Sets up resize observer and initial data column width
   */
  componentDidMount() {
    this.setupResizeObserver();
    this.updateDataColumnWidth();
  }

  /**
   * Lifecycle method called after component updates
   * Handles responsive width updates when test status changes or panel opens
   * @param {Props} prevProps - Previous props
   * @param {State} prevState - Previous state
   */
  componentDidUpdate(prevProps: Props, prevState: State) {
    const statusBecameReady =
      this.props.test.status === "ready" && prevProps.test.status !== "ready";
    const panelJustOpened = this.state.isOpen && !prevState.isOpen;

    if (statusBecameReady || panelJustOpened) {
      this.updateDataColumnWidth();
    }
  }

  /**
   * Lifecycle method called before component unmounts
   * Cleans up resize observer to prevent memory leaks
   */
  componentWillUnmount() {
    this.destroyResizeObserver();
  }

  /**
   * Sets up resize observer to track data column width changes
   * @private
   */
  private readonly setupResizeObserver = () => {
    if (this.dataColumnRef.current) {
      this.destroyResizeObserver();

      this.resizeObserver = new ResizeObserver((entries) => {
        for (const entry of entries) {
          const dataCells = entry.target.querySelectorAll(
            '[data-column-id="data"]'
          );
          if (dataCells.length > 0) {
            const firstDataCell = dataCells[0] as HTMLElement;
            this.setState({ dataColumnWidth: firstDataCell.offsetWidth });
          }
        }
      });

      this.resizeObserver.observe(this.dataColumnRef.current);
    }
  };

  /**
   * Destroys the resize observer and cleans up resources
   * @private
   */
  private readonly destroyResizeObserver = () => {
    if (this.resizeObserver) {
      this.resizeObserver.disconnect();
      this.resizeObserver = null;
    }
  };

  /**
   * Updates the data column width state based on current DOM measurements
   * @private
   */
  private readonly updateDataColumnWidth = () => {
    if (this.dataColumnRef.current) {
      const dataCells = this.dataColumnRef.current.querySelectorAll(
        '[data-column-id="data"]'
      );
      if (dataCells.length > 0) {
        const firstDataCell = dataCells[0] as HTMLElement;
        this.setState({
          dataColumnWidth: firstDataCell.offsetWidth,
        });
      }
    }
  };

  /**
   * Renders the name of the test suite with optional loading state
   * @param {string} name - The name of the test suite
   * @returns {React.ReactElement} The rendered name element
   *
   */
  private renderName(name: string): React.ReactElement {
    const is_loading = _.isEmpty(name);

    return (
      <H4
        className={`test-suite-name ${is_loading ? Classes.SKELETON : ""}`}
        style={{ margin: 0 }}
      >
        {is_loading ? this.props.t("testSuite.stubName") : name}
      </H4>
    );
  }

  /**
   * Renders the test cases within the test suite as a data table
   * @param {Cases} test_topics - The test cases to render
   * @returns {React.ReactElement} The rendered test cases table
   * @private
   */
  private renderTests(test_topics: Cases): React.ReactElement {
    let case_names: string[] = [];

    if (test_topics) {
      case_names = Object.keys(test_topics);
    }

    // Filter out undefined test cases and create safe arrays
    const case_names_filtered = case_names.filter((n) => {
      const testCase = test_topics[n];
      return testCase !== undefined && testCase !== null;
    });
    const case_array: Case[] = case_names_filtered.map((n) => test_topics[n]);

    /**
     * Column configuration for the test cases data table
     * @type {TableColumn<string>[]}
     */
    const columns: TableColumn<string>[] = [
      {
        id: "status",
        name: "",
        selector: (row) => row,
        cell: this.cellRendererStatus.bind(this, case_array),
        grow: 0.5,
        width: "10px",
      },
      ...(this.props.selectionSupported
        ? [
            {
              id: "selection",
              name: this.props.t("testSuite.selectionColumn"),
              selector: (row: any) => row,
              cell: this.cellRendererSelection.bind(this, case_array),
              grow: 0.5,
              width: "80px",
              center: true,
            },
          ]
        : []),
      {
        id: "test_number",
        name: "",
        selector: (row) => row,
        cell: this.cellRendererNumber.bind(this, case_array),
        grow: 0.5,
        width: "65px",
        style: { paddingLeft: "12px" },
      },
      {
        id: "name",
        name: this.props.t("testSuite.nameColumn"),
        selector: (row) => row,
        cell: this.cellRendererName.bind(this, case_array),
        grow: 4,
      },
      {
        id: "data",
        name: this.props.t("testSuite.dataColumn"),
        selector: (row) => row,
        cell: this.cellRendererData.bind(this, case_array),
        grow: 18,
        cellProps: () => ({ "data-column-id": "data" }),
      },
    ];

    const conditionalRowStyles = [
      {
        when: (row: string, index: number) => case_array[index]?.status === 'run',
        style: {
          backgroundColor: '#fffacd',
          borderLeft: '4px solid #ffa500',
        },
      },
    ];

    return (
      // compensation for 1px shadow of Table
      <div
        ref={this.dataColumnRef}
        style={{ margin: "3px", paddingBottom: "4px", borderRadius: "2px" }}
      >
        <DataTable
          noHeader={true}
          columns={columns}
          data={case_names_filtered}
          highlightOnHover={true}
          dense={true}
<<<<<<< HEAD
          conditionalRowStyles={conditionalRowStyles}
=======
          responsive={true}
          persistTableHead={false}
          fixedHeader={false}
          fixedHeaderScrollHeight="unset"
>>>>>>> 085c421a
        />
      </div>
    );
  }

  /**
   * Renders the selection checkbox in a cell.
   * @param {Case[]} test_topics - The test cases.
   * @param {string} row_ - The row data.
   * @param {number} rowIndex - The index of the row.
   * @returns {React.ReactElement} The rendered selection cell.
   */
  private cellRendererSelection(
    test_topics: Case[],
    row_: string,
    rowIndex: number
  ): React.ReactElement {
    const { selectedTests = [], manualCollectMode = false } = this.props;
    const testFullPath = `${this.getModuleTechName()}::${row_}`;
    const isSelected = manualCollectMode
      ? selectedTests.includes(testFullPath)
      : true;

    return this.commonCellRender(
      <div
        style={{
          marginTop: "0.2em",
          marginBottom: "0.2em",
          textAlign: "center",
        }}
      >
        <Checkbox
          checked={isSelected}
          disabled={!manualCollectMode}
          onChange={(e) =>
            this.handleTestSelection(testFullPath, e.target.checked)
          }
        />
      </div>,
      `selection_${rowIndex}_${row_}`
    );
  }

  /**
   * Handles individual test selection.
   * @param {string} testPath - The full path of the test.
   * @param {boolean} isChecked - Whether the checkbox is checked.
   */
  private handleTestSelection(testPath: string, isChecked: boolean): void {
    const {
      selectedTests = [],
      onTestsSelectionChange,
      manualCollectMode = false,
    } = this.props;

    if (!manualCollectMode) {
      return;
    }

    let newSelectedTests: string[];
    if (isChecked) {
      newSelectedTests = [...selectedTests, testPath];
    } else {
      newSelectedTests = selectedTests.filter((test) => test !== testPath);
    }

    if (onTestsSelectionChange) {
      onTestsSelectionChange(newSelectedTests);
    }
  }

  /**
   * Handles select all/deselect all.
   */
  private handleSelectAll(e: React.ChangeEvent<HTMLInputElement>): void {
    const {
      test,
      selectedTests = [],
      onTestsSelectionChange,
      manualCollectMode = false,
    } = this.props;

    if (!manualCollectMode) {
      return;
    }

    const case_names = Object.keys(test.cases || {});

    let newSelectedTests: string[];
    if (e.target.checked) {
      // Select all
      newSelectedTests = [
        ...selectedTests.filter(
          (test) => !test.startsWith(`${this.getModuleTechName()}::`)
        ),
        ...case_names.map(
          (caseName) => `${this.getModuleTechName()}::${caseName}`
        ),
      ];
    } else {
      // Deselect all
      newSelectedTests = selectedTests.filter(
        (test) => !test.startsWith(`${this.getModuleTechName()}::`)
      );
    }

    if (onTestsSelectionChange) {
      onTestsSelectionChange(newSelectedTests);
    }
  }

  /**
   * Renders the right panel of the test suite with status icons and timer
   * @param {TestItem} test_topics - The test item containing cases
   * @returns {React.ReactElement} The rendered right panel
   * @private
   */
  private renderTestSuiteRightPanel(test_topics: TestItem): React.ReactElement {
    return (
      <div
        className={Classes.ALIGN_RIGHT}
        style={{ display: "flex", padding: "5px" }}
      >
        {!this.state.isOpen && (
          <>
            {Object.entries(test_topics.cases || {}).map(([key, value]) => {
              if (!value) {
                return null;
              }
              return (
                <span key={value.name} style={{ margin: "2px" }}>
                  <TestStatus status={value.status} />
                </span>
              );
            })}
          </>
        )}

        <Tag minimal={true} style={{ margin: "2px", minWidth: "15px" }}>
          {"ready" != test_topics.status && (
            <RunTimer
              status={test_topics.status}
              commonTestRunStatus={this.props.commonTestRunStatus}
              start_time={test_topics.start_time}
              stop_time={test_topics.stop_time}
            />
          )}
        </Tag>
      </div>
    );
  }

  /**
   * Returns the module tech name
   * @returns {string} The module tech name
   * @private
   */
  private getModuleTechName(): string {
    return this.props.moduleTechName;
  }

  /**
   * Common method to render a table cell with optional loading skeleton
   * @param {React.ReactElement} cell_content - The content to render in the cell
   * @param {string} key - The unique key for the cell
   * @param {boolean} is_loading - Whether to show a loading skeleton
   * @returns {React.ReactElement} The rendered cell
   * @private
   */
  private commonCellRender(
    cell_content: React.ReactElement,
    key: string,
    is_loading: boolean = false
  ): React.ReactElement {
    return (
      <div
        className={is_loading ? Classes.SKELETON : undefined}
        key={key}
        style={{ display: "inline-block", verticalAlign: "middle" }}
      >
        {cell_content}
      </div>
    );
  }

  /**
   * Renders the test number in a table cell
   * @param {Case[]} test_topics - The test cases array
   * @param {string} row_ - The row identifier
   * @param {number} rowIndex - The index of the row
   * @returns {React.ReactElement} The rendered test number cell
   * @private
   */
  private cellRendererNumber(
    test_topics: Case[],
    row_: string,
    rowIndex: number
  ): React.ReactElement {
    return this.commonCellRender(
      <div
        style={{
          marginTop: "0.2em",
          marginBottom: "0.2em",
          paddingLeft: "12px",
        }}
      >
        <TestNumber val={rowIndex + 1} />
      </div>,
      `number_${rowIndex}_${row_}`
    );
  }

  /**
   * Renders the test name in a table cell
   * @param {Case[]} test_topics - The test cases array
   * @param {string} row_ - The row identifier
   * @param {number} rowIndex - The index of the row
   * @returns {React.ReactElement} The rendered test name cell
   * @private
   */
  private cellRendererName(
    test_topics: Case[],
    row_: string,
    rowIndex: number
  ): React.ReactElement {
    const test = test_topics[rowIndex];
    const { selectedTests = [], manualCollectMode = false } = this.props;
    const testFullPath = `${this.getModuleTechName()}::${row_}`;
    const isSelected = manualCollectMode
      ? selectedTests.includes(testFullPath)
      : true;

    const nameStyle: React.CSSProperties = {
      marginTop: "0.2em",
      marginBottom: "0.2em",
      opacity: isSelected ? 1 : 0.6,
    };

    // Safe check for test existence
    if (!test) {
      return this.commonCellRender(
        <div style={nameStyle}>
          <TestName name={""} />
          {manualCollectMode && !isSelected && (
            <Tag
              minimal
              style={{ marginLeft: "8px" }}
              title={this.props.t("testSuite.notSelected")}
            >
              {this.props.t("testSuite.skipped")}
            </Tag>
          )}
        </div>,
        `name_${rowIndex}_${row_}`
      );
    }

    return this.commonCellRender(
      <div style={nameStyle}>
        <TestName name={test.name} />
        {manualCollectMode && !isSelected && (
          <Tag
            minimal
            style={{ marginLeft: "8px" }}
            title={this.props.t("testSuite.notSelected")}
          >
            {this.props.t("testSuite.skipped")}
          </Tag>
        )}
      </div>,
      `name_${rowIndex}_${row_}`
    );
  }

  /**
   * Renders the test data in a table cell
   * @param {Case[]} test_topics - The test cases array
   * @param {string} row_ - The row identifier
   * @param {number} rowIndex - The index of the row
   * @returns {React.ReactElement} The rendered test data cell
   * @private
   */
  private cellRendererData(
    test_topics: Case[],
    row_: string,
    rowIndex: number
  ): React.ReactElement {
    const test = test_topics[rowIndex];

    // Safe check for test existence
    if (!test) {
      return this.commonCellRender(
        <div
          style={{ marginTop: "0.2em", marginBottom: "0.2em" }}
          data-column-id="data"
        ></div>,
        `data_${rowIndex}_${row_}`
      );
    }

    return this.commonCellRender(
<<<<<<< HEAD
      <div style={{ marginTop: "0.2em", marginBottom: "0.2em" }}>
        <TestData assertion_msg={test.assertion_msg} msg={test.msg} measurements={test.measurements} />
=======
      <div
        style={{ marginTop: "0.2em", marginBottom: "0.2em" }}
        data-column-id="data"
      >
        <TestData
          assertion_msg={test.assertion_msg}
          msg={test.msg}
          measurements={test.measurements}
          testSuiteIndex={this.props.index}
          testCaseIndex={rowIndex}
          chart={test.chart}
          dataColumnWidth={this.state.dataColumnWidth}
          measurementDisplay={this.props.measurementDisplay}
        />
>>>>>>> 085c421a
      </div>,
      `data_${rowIndex}_${row_}`
    );
  }

  /**
   * Renders the test status and dialog box in a table cell
   * @param {Case[]} test_topics - The test cases array
   * @param {string} row_ - The row identifier
   * @param {number} rowIndex - The index of the row
   * @returns {React.ReactElement} The rendered test status cell
   * @private
   */
  private cellRendererStatus(
    test_topics: Case[],
    row_: string,
    rowIndex: number
  ): React.ReactElement {
    const test = test_topics[rowIndex];
    const { selectedTests = [], manualCollectMode = false } = this.props;
    const testFullPath = `${this.getModuleTechName()}::${row_}`;
    const isSelected = manualCollectMode
      ? selectedTests.includes(testFullPath)
      : true;

    // Safe check for test existence
    if (!test) {
      let displayStatus = "";
      if (
        manualCollectMode &&
        !isSelected &&
        this.props.commonTestRunStatus === "run"
      ) {
        displayStatus = "skipped";
      }

      return this.commonCellRender(
        <div style={{ marginTop: "0.2em", marginBottom: "0.2em" }}>
          <TestStatus
            status={
              this.props.commonTestRunStatus !== "run" &&
              (displayStatus === "run" || displayStatus === "ready")
                ? "stucked"
                : displayStatus
            }
          />
        </div>,
        `status_${rowIndex}_${row_}`
      );
    }

    let displayStatus = test.status;
    if (test.status === "skipped") {
      displayStatus = "skipped";
    } else if (
      manualCollectMode &&
      !isSelected &&
      this.props.commonTestRunStatus === "run"
    ) {
      displayStatus = "skipped";
    }

    const { info: widget_info, type: widget_type } =
      test.dialog_box?.widget || {};
    const {
      base64: image_base64,
      width: image_width,
      border: image_border,
    } = test.dialog_box?.image || {};

    return this.commonCellRender(
      <div style={{ marginTop: "0.2em", marginBottom: "0.2em" }}>
        {test.dialog_box?.dialog_text &&
          test.status === "run" &&
          this.props.commonTestRunStatus === "run" &&
          test.dialog_box?.visible &&
          isSelected && (
            <StartConfirmationDialog
              title_bar={test.dialog_box.title_bar ?? test.name}
              dialog_text={test.dialog_box.dialog_text}
              widget_info={widget_info}
              widget_type={widget_type}
              image_base64={image_base64}
              image_width={image_width}
              image_border={image_border}
              is_visible={test.dialog_box.visible}
              id={test.dialog_box.id}
              font_size={test.dialog_box.font_size}
              html_code={
                test.dialog_box.html?.is_raw_html
                  ? test.dialog_box.html?.code_or_url
                  : undefined
              }
              html_url={
                !test.dialog_box.html?.is_raw_html
                  ? test.dialog_box.html?.code_or_url
                  : undefined
              }
              html_width={test.dialog_box.html?.width}
              html_border={test.dialog_box.html?.border}
              pass_fail={test.dialog_box.pass_fail}
            />
          )}
        <TestStatus
          status={
            this.props.commonTestRunStatus !== "run" &&
            (displayStatus === "run" || displayStatus === "ready")
              ? "stucked"
              : displayStatus
          }
        />
      </div>,
      `status_${rowIndex}_${row_}`
    );
  }

  /**
   * Handles the click event to toggle the collapse state of the test suite
   * @private
   */
  private readonly handleClick = () =>
    this.setState((state) => ({ isOpen: !state.isOpen }));
}

TestSuite.defaultProps = {
  defaultOpen: true,
  selectionSupported: true,
};

/**
 * Higher-order component that wraps TestSuite with translation capabilities
 * @type {React.ComponentType<Omit<Props, keyof WithTranslation>>}
 */
const TestSuiteComponent: React.ComponentType<
  Omit<Props, keyof WithTranslation>
> = withTranslation()(TestSuite);
export { TestSuiteComponent };<|MERGE_RESOLUTION|>--- conflicted
+++ resolved
@@ -102,8 +102,6 @@
   upper_limit?: number;
 }
 
-<<<<<<< HEAD
-=======
 /**
  * Interface representing a test case
  * @interface Case
@@ -117,7 +115,6 @@
  * @property {DialogBoxProps} dialog_box - Dialog box configuration
  * @property {ChartData} [chart] - Optional chart data for visualization
  */
->>>>>>> 085c421a
 interface Case {
   status: string;
   name: string;
@@ -207,12 +204,7 @@
  */
 type State = {
   isOpen: boolean;
-<<<<<<< HEAD
-  prevIsOpen: boolean;
-  automaticallyOpened: boolean;
-=======
   dataColumnWidth: number;
->>>>>>> 085c421a
 };
 
 /**
@@ -247,16 +239,11 @@
     </div>
   );
 
-<<<<<<< HEAD
-  private containerRef = React.createRef<HTMLDivElement>();
-
-=======
   /**
    * Default props for the TestSuite component
    * @static
    * @type {Partial<Props>}
    */
->>>>>>> 085c421a
   static defaultProps: Partial<Props> = {
     defaultOpen: true,
     selectionSupported: true,
@@ -305,52 +292,6 @@
       return <div>{t("testSuite.loading")}</div>;
     }
     return (
-<<<<<<< HEAD
-      <div ref={this.containerRef}>
-        <Callout style={{ padding: 0, borderRadius: 0 }} className="test-suite">
-          <div style={{ display: "flex" }}>
-            <div style={{ flex: "1 1 0%" }}>
-              <Button
-                style={{ margin: "2px" }}
-                minimal={true}
-                onClick={this.handleClick}
-              >
-                <div style={{ display: "flex", alignItems: "center" }}>
-                  <TestStatus
-                    status={
-                      this.props.commonTestRunStatus != "run" &&
-                      (this.props.test.status == "run" ||
-                        this.props.test.status == "ready")
-                        ? "stucked"
-                        : this.props.test.status
-                    }
-                  />
-                  <Icon
-                    style={{ marginRight: "10px", marginLeft: "10px" }}
-                    icon={this.state.isOpen ? "chevron-down" : "chevron-right"}
-                  ></Icon>
-                  <span>
-                    {this.renderName(this.props.test.name, this.props.index + 1)}
-                  </span>
-                </div>
-              </Button>
-            </div>
-            {this.renderTestSuiteRightPanel(this.props.test)}
-          </div>
-          <Collapse
-            isOpen={this.state.isOpen}
-            keepChildrenMounted={true}
-            className="test-suite-content"
-          >
-            {this.props.test.status != "busy" ? (
-              this.renderTests(this.props.test.cases)
-            ) : (
-              <Spin indicator={TestSuite.LOADING_ICON} />
-            )}
-          </Collapse>
-        </Callout>
-      </div>
-=======
       <Callout style={{ padding: 0, borderRadius: 0 }} className="test-suite">
         <div style={{ display: "flex" }}>
           <div style={{ flex: "1 1 0%" }}>
@@ -414,58 +355,7 @@
           )}
         </Collapse>
       </Callout>
->>>>>>> 085c421a
     );
-  }
-
-  // When this.props.test has any that is run or failed, set open to true
-  componentDidUpdate(prevProps: Readonly<Props>, prevState: Readonly<State>, snapshot?: any): void {
-    if (this.props.test === prevProps.test) {
-      return;
-    }
-    const anyRunningOrFailed = Object.values(this.props.test.cases).some(
-      (test_case) => test_case.status === "run" || test_case.status === "failed"
-    );
-
-    if (anyRunningOrFailed && !this.state.isOpen && !this.state.automaticallyOpened) {
-      this.setState({ isOpen: true, prevIsOpen: this.state.isOpen, automaticallyOpened: true });
-      // Don't scroll to suite here - let the test case scroll logic handle it
-      return;
-    }
-
-    if (!anyRunningOrFailed && this.state.isOpen && this.state.automaticallyOpened) {
-      this.setState({ isOpen: false, prevIsOpen: this.state.isOpen, automaticallyOpened: false });
-      return;
-    }
-
-    // Scroll to running test case within the suite
-    if (this.state.isOpen && this.containerRef.current) {
-      const caseEntries = Object.entries(this.props.test.cases);
-      const runningIndex = caseEntries.findIndex(
-        ([_, test_case]) => test_case.status === "run"
-      );
-
-      const prevCaseEntries = prevProps.test.cases ? Object.entries(prevProps.test.cases) : [];
-      const prevRunningIndex = prevCaseEntries.findIndex(
-        ([_, test_case]) => test_case.status === "run"
-      );
-
-      const justOpened = !prevState.isOpen && this.state.isOpen;
-
-      // If a new test case started running OR suite just opened with a running test, scroll to it
-      if (runningIndex !== -1 && (runningIndex !== prevRunningIndex || justOpened)) {
-        setTimeout(() => {
-          // Find all table rows within this specific test suite
-          const allRows = this.containerRef.current?.querySelectorAll('.rdt_TableRow');
-          if (allRows && allRows[runningIndex]) {
-            allRows[runningIndex].scrollIntoView({
-              behavior: 'smooth',
-              block: 'center',
-            });
-          }
-        }, 400);
-      }
-    }
   }
 
   /**
@@ -475,13 +365,6 @@
     const { test, selectedTests = [], manualCollectMode = false } = this.props;
     const case_names = Object.keys(test.cases || {});
 
-<<<<<<< HEAD
-    this.state = {
-      isOpen: props.defaultOpen,
-      prevIsOpen: props.defaultOpen,
-      automaticallyOpened: false,
-    };
-=======
     if (case_names.length === 0) {
       return false;
     }
@@ -493,7 +376,6 @@
       return selectedTests.includes(testFullPath);
     });
   }
->>>>>>> 085c421a
 
   /**
    * Checks if some (but not all) tests in a module are selected
@@ -695,16 +577,6 @@
       },
     ];
 
-    const conditionalRowStyles = [
-      {
-        when: (row: string, index: number) => case_array[index]?.status === 'run',
-        style: {
-          backgroundColor: '#fffacd',
-          borderLeft: '4px solid #ffa500',
-        },
-      },
-    ];
-
     return (
       // compensation for 1px shadow of Table
       <div
@@ -717,14 +589,10 @@
           data={case_names_filtered}
           highlightOnHover={true}
           dense={true}
-<<<<<<< HEAD
-          conditionalRowStyles={conditionalRowStyles}
-=======
           responsive={true}
           persistTableHead={false}
           fixedHeader={false}
           fixedHeaderScrollHeight="unset"
->>>>>>> 085c421a
         />
       </div>
     );
@@ -1026,10 +894,6 @@
     }
 
     return this.commonCellRender(
-<<<<<<< HEAD
-      <div style={{ marginTop: "0.2em", marginBottom: "0.2em" }}>
-        <TestData assertion_msg={test.assertion_msg} msg={test.msg} measurements={test.measurements} />
-=======
       <div
         style={{ marginTop: "0.2em", marginBottom: "0.2em" }}
         data-column-id="data"
@@ -1044,7 +908,6 @@
           dataColumnWidth={this.state.dataColumnWidth}
           measurementDisplay={this.props.measurementDisplay}
         />
->>>>>>> 085c421a
       </div>,
       `data_${rowIndex}_${row_}`
     );
