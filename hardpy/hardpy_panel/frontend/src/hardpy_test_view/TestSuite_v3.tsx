// Copyright (c) 2024 Everypin
// GNU General Public License v3.0 (see LICENSE or https://www.gnu.org/licenses/gpl-3.0.txt)

import * as React from 'react';
import { Callout, Collapse, Button, H4, Classes, Icon, Tag } from '@blueprintjs/core';
import _, { Dictionary } from 'lodash';
import DataTable, { TableColumn } from 'react-data-table-component';
import { LoadingOutlined } from '@ant-design/icons';
<<<<<<< HEAD
import { StartConfirmationDialog } from 'hardpy_test_view/DialogBox';
=======
import { StartConfirmationDialog, WidgetType } from 'hardpy_test_view/DialogBox';
>>>>>>> 104074e8

import { TestNumber } from './TestNumber';
import { TestName } from './TestName';
import { TestStatus } from './TestStatus';
import TestData from './TestData';
import RunTimer from './RunTimer';

import './TestSuite.css';
import { Spin } from 'antd';

<<<<<<< HEAD
interface DialogBoxProps {
    title_bar: string;
    dialog_text: string;
    widget_info?: {
      text: { text: string };
      type: string;
    }
=======
interface WidgetInfo{
    info: Record<string, unknown>;
    type: WidgetType;
}

interface DialogBoxProps {
    title_bar?: string;
    dialog_text: string;
    widget_info?: WidgetInfo
>>>>>>> 104074e8
  }

interface Case {
    status: string,
    name: string,
    start_time: number,
    stop_time: number,
    assertion_msg: string | null
    msg: string[] | null
    artifact: Record<string, unknown>
    dialog_box: DialogBoxProps
}

type Cases = Dictionary<Case>

export interface TestItem {
    status: string,
    name: string,
    start_time: number,
    stop_time: number,
    artifact: Record<string, unknown>,
    cases: Cases
}

type Props = {
    key: string
    index: number
    test: TestItem
    defaultOpen: boolean
    commonTestTunStatus: string | undefined
};

type State = {
    isOpen: boolean;
};

const SUITE_NAME_STUB = 'Lorem ipsum';

export class TestSuite extends React.Component<Props, State> {
    private static DEBONCE_TESTS_RENDER_TIME_MS = 500;

    private static LOADING_ICON = (
        <div style={{ margin: 30 }}>
            <LoadingOutlined spin />
        </div>
    );

    private render_timer_id: number | undefined = undefined;
    static defaultProps: { defaultOpen: boolean; };

    render(): React.ReactElement {

        return (
            <Callout style={{ padding: 0, borderRadius: 0 }} className="test-suite">
                <div style={{ display: 'flex' }}>
                    <div style={{ flex: '1 1 0%' }}>
                        <Button style={{ margin: '2px' }} minimal={true} onClick={this.handleClick}>
                            <div style={{ display: 'flex', alignItems: 'center' }}>
                                <TestStatus
                                    status={(
                                            this.props.commonTestTunStatus != 'run'
                                            && (this.props.test.status == 'run' || this.props.test.status == 'ready')
                                        ) ? "stucked" : this.props.test.status
                                    }
                                />
                                <Icon
                                    style={{ marginRight: '10px', marginLeft: '10px' }}
                                    icon={this.state.isOpen ? 'chevron-down' : 'chevron-right'}
                                ></Icon>
                                <span>{this.renderName(this.props.test.name, this.props.index+1)}</span>
                            </div>
                        </Button>
                    </div>
                    {this.renderTestSuiteRightPanel(this.props.test)}
                </div>
                <Collapse isOpen={this.state.isOpen} keepChildrenMounted={true} className='test-suite-content'>
                    {this.props.test.status != 'busy' ? (
                        this.renderTests(this.props.test.cases)
                    ) : (
                        <Spin indicator={TestSuite.LOADING_ICON} />
                    )}
                </Collapse>
            </Callout>
        );
    }

    constructor(props: Props) {
        super(props);

        this.state = {
            isOpen: props.defaultOpen
        };

        this.handleClick = this.handleClick.bind(this);
    }

    private renderName(name: string, test_number: number) {
        const is_loading = _.isEmpty(name);

        return (
            <H4 className={`test-suite-name ${is_loading ? Classes.SKELETON : ""}`}>
                {<span className={Classes.TEXT_DISABLED}>{test_number}</span>}
                {<span style={{marginLeft: '0.5em'}}>{is_loading ? SUITE_NAME_STUB : name}</span>}
            </H4>
        );
    }

    private renderTests(test_topics: Cases) {
        let case_names : string[] = []

        if (test_topics)
        {
            case_names = Object.keys(test_topics)
        }

        const case_array: Case[] = case_names.map((n) => test_topics[n])

        const columns: TableColumn<string>[] = [
            {
                id: 'status',
                name: '',
                selector: row => row,
                cell: this.cellRendererStatus.bind(this, case_array),
                grow: 0.5,
                width: '10px',
            },
            {
                id: 'test_number',
                name: '',
                selector: row => row,
                cell: this.cellRendererNumber.bind(this, case_array),
                grow: 0.5,
                width: '65px',
            },
            {
                id: 'name',
                name: 'Name',
                selector: row => row,
                cell: this.cellRendererName.bind(this, case_array),
                grow: 6,
            },
            {
                id: 'data',
                name: 'Data',
                selector: row => row,
                cell: this.cellRendererData.bind(this, case_array),
                grow: 18,
            },
        ];

        return (
            // compensation for 1px shadow of Table
            <div style={{ margin: '3px', paddingBottom: '4px', borderRadius: '2px' }}>
                <DataTable
                    noHeader={true}
                    columns={columns}
                    data={case_names}
                    highlightOnHover={true}
                    dense={true}
                />
            </div>
        );
    }

    private renderTestSuiteRightPanel(test_topics: TestItem) {
        return (
            <div className={Classes.ALIGN_RIGHT} style={{ display: 'flex', padding: '5px' }}>
                {!this.state.isOpen && (
                    <>
                        {Object.entries(test_topics.cases).map(([_key, value]) => {
                            return (
                                <span key={value.name} style={{ margin: '2px' }}>
                                    <TestStatus status={value.status} />
                                </span>
                            );
                        })}
                    </>
                )}

                <Tag minimal={true} style={{ margin: '2px', minWidth: '30px' }}>
                    {
                    ('ready' != test_topics.status) &&
                    (
                        <RunTimer
                            status={test_topics.status}
                            commonTestTunStatus={this.props.commonTestTunStatus}
                        />
                    )}
                </Tag>
            </div>
        );
    }

    private commonCellRender(cell_content: React.ReactElement, key: string, is_loading = false) {
        return (
            <div
                className={is_loading ? Classes.SKELETON : undefined}
                key={key}
                style={{ display: 'inline-block', verticalAlign: 'middle' }}
            >
                {cell_content}
            </div>
        );
    }

    private cellRendererNumber(test_topics: Case[], row_: string, rowIndex: number) {
        return this.commonCellRender(
            <div style={{ marginTop: '0.2em', marginBottom: '0.2em' }}>
                <TestNumber val={rowIndex+1} />
            </div>,
            `number_${rowIndex}_${row_}}`,
        );
    }

    private cellRendererName(test_topics: Case[], row_: string, rowIndex: number) {
        const test = test_topics[rowIndex];
        return this.commonCellRender(
            <div style={{ marginTop: '0.2em', marginBottom: '0.2em' }}>
                <TestName name={test.name} />
            </div>,
             `name_${rowIndex}_${row_}`
        );
    }

    private cellRendererData(test_topics: Case[], row_: string, rowIndex: number) {
        const test = test_topics[rowIndex];

        return this.commonCellRender(
            <div style={{ marginTop: '0.2em', marginBottom: '0.2em' }}>
                <TestData assertion_msg={test.assertion_msg} msg={test.msg} />
            </div>,
            `data_${rowIndex}_${row_}`
        );
    }

    private cellRendererStatus(test_topics: Case[], row_: string, rowIndex: number) {
        const test = test_topics[rowIndex];
<<<<<<< HEAD
      
        return this.commonCellRender(
          <div style={{ marginTop: '0.2em', marginBottom: '0.2em' }}>
            {test.dialog_box.title_bar && (
              <StartConfirmationDialog title_bar={test.dialog_box.title_bar} dialog_text={test.dialog_box.dialog_text}/>
=======
        const { info: widget_info, type: widget_type } = test.dialog_box.widget_info || {};

        return this.commonCellRender(
          <div style={{ marginTop: '0.2em', marginBottom: '0.2em' }}>
            {test.dialog_box.dialog_text && (
              <StartConfirmationDialog 
                title_bar={test.dialog_box.title_bar || test.name}
                dialog_text={test.dialog_box.dialog_text}
                widget_info={widget_info}
                widget_type={widget_type}
                />
>>>>>>> 104074e8
            )}
            <TestStatus
              status={
                (this.props.commonTestTunStatus !== 'run' &&
                  (test.status === 'run' || test.status === 'ready'))
                  ? "stucked"
                  : test.status
              }
            />
          </div>,
          `status_${rowIndex}_${row_}`
        );
      }

    private handleClick = () => this.setState((state: State) => ({ isOpen: !state.isOpen }));
}

TestSuite.defaultProps = {
    defaultOpen: true
}

export default TestSuite;<|MERGE_RESOLUTION|>--- conflicted
+++ resolved
@@ -6,11 +6,7 @@
 import _, { Dictionary } from 'lodash';
 import DataTable, { TableColumn } from 'react-data-table-component';
 import { LoadingOutlined } from '@ant-design/icons';
-<<<<<<< HEAD
-import { StartConfirmationDialog } from 'hardpy_test_view/DialogBox';
-=======
 import { StartConfirmationDialog, WidgetType } from 'hardpy_test_view/DialogBox';
->>>>>>> 104074e8
 
 import { TestNumber } from './TestNumber';
 import { TestName } from './TestName';
@@ -21,15 +17,6 @@
 import './TestSuite.css';
 import { Spin } from 'antd';
 
-<<<<<<< HEAD
-interface DialogBoxProps {
-    title_bar: string;
-    dialog_text: string;
-    widget_info?: {
-      text: { text: string };
-      type: string;
-    }
-=======
 interface WidgetInfo{
     info: Record<string, unknown>;
     type: WidgetType;
@@ -39,7 +26,6 @@
     title_bar?: string;
     dialog_text: string;
     widget_info?: WidgetInfo
->>>>>>> 104074e8
   }
 
 interface Case {
@@ -277,13 +263,6 @@
 
     private cellRendererStatus(test_topics: Case[], row_: string, rowIndex: number) {
         const test = test_topics[rowIndex];
-<<<<<<< HEAD
-      
-        return this.commonCellRender(
-          <div style={{ marginTop: '0.2em', marginBottom: '0.2em' }}>
-            {test.dialog_box.title_bar && (
-              <StartConfirmationDialog title_bar={test.dialog_box.title_bar} dialog_text={test.dialog_box.dialog_text}/>
-=======
         const { info: widget_info, type: widget_type } = test.dialog_box.widget_info || {};
 
         return this.commonCellRender(
@@ -295,7 +274,6 @@
                 widget_info={widget_info}
                 widget_type={widget_type}
                 />
->>>>>>> 104074e8
             )}
             <TestStatus
               status={
