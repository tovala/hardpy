# Changelog

Versions follow [Semantic Versioning](https://semver.org/): `<major>.<minor>.<patch>`.

<<<<<<< HEAD
* Add measurement display functionality to operator panel showing numeric and string measurements with name-value-unit formatting.
  [[PR-223](https://github.com/everypinio/hardpy/pull/223)]
=======
## 0.17.1
>>>>>>> ac0b96bc

* Fix issue where when using a large button, it overlaps the content.
  [[PR-219](https://github.com/everypinio/hardpy/pull/219)]

## 0.17.0

* Add a named volume to the **docker-compose.yaml** generator.
  [[PR-216](https://github.com/everypinio/hardpy/pull/216)]
* Add database updating after the alert has been called.
  [[PR-211](https://github.com/everypinio/hardpy/pull/211)]
* Add a handler for JSON objects that cannot be serialized for the database.
  [[PR-211](https://github.com/everypinio/hardpy/pull/211)]
* Add `sound_on` configuration option to the frontend settings for enabling/disabling test completion sound notifications.
  [[PR-208](https://github.com/everypinio/hardpy/pull/208)]
* Add pass/fail button functionality to dialog boxes for manual test verification.
  [[PR-207](https://github.com/everypinio/hardpy/pull/207)]
* Add configurable full-size start/stop button for the operator panel with full-size layout option.
  [[PR-206](https://github.com/everypinio/hardpy/pull/206)]
* Add configurable modal result windows that display test completion status (PASS/FAIL/STOP)
  with auto-dismiss functionality and enhanced keyboard interaction handling.
  [[PR-204](https://github.com/everypinio/hardpy/pull/204)]
* Exclude the `Skipped` status from the `caused_dut_failure_id` reason.
  [[PR-202](https://github.com/everypinio/hardpy/pull/202)]

## 0.16.0

* Add error code cleanup in the `attempts`.
  [[PR-200](https://github.com/everypinio/hardpy/pull/200)]
* Add an event handler for the inability to collect tests and the
  absence of a database launch.
  [[PR-200](https://github.com/everypinio/hardpy/pull/200)]
* Add **unknown** values in the `StandCloudLoader` class.
  [[PR-200](https://github.com/everypinio/hardpy/pull/200)]
* Add the type `None` to info field in the `Dut`, `SubUnit`, `Instrument`,
  and `TestStand` tables.
  [[PR-200](https://github.com/everypinio/hardpy/pull/200)]
* Add `serial_number` and `part_number` to the **Instrument** table.
  [[PR-200](https://github.com/everypinio/hardpy/pull/200)]
* Update js packages.
  [[PR-197](https://github.com/everypinio/hardpy/pull/197)]
* Add the charts view to the HardPy operator panel.
  [[PR-186](https://github.com/everypinio/hardpy/pull/186)]
* Added storage of the operator message state to avoid reopening the window after closing.
  [[PR-190](https://github.com/everypinio/hardpy/pull/190)]
* Change the database and interface synchronization mechanism.
  The **statestore** and **runstore** databases can contain multiple documents,
  which are defined by the frontend host name and port.
  The **current** document is no longer being created.
  The name of the document in the database consists of the
  host name and port for the frontend, as described in the **hardpy.toml** file.
  [[PR-187](https://github.com/everypinio/hardpy/pull/187)]
* Simplify the process of working with multiple **HardPy** instances by
  using a single **CouchDB** instance instead of multiple instances.
  [[PR-187](https://github.com/everypinio/hardpy/pull/187)]

## HardPy 0.15.2

* Change the logic of the test case attempts.
  The test case fields (msg, assertion_message, chart, measurements, and artifact)
  are now cleared when the test case passes on the second or subsequent attempt.
  The error code is now cleared when a test case passes on the second or subsequent attempt.
  [[PR-192](https://github.com/everypinio/hardpy/pull/192)]

## HardPy 0.15.1

* Remove the `datetime` type from the info fields in all tables.
  [[PR-188](https://github.com/everypinio/hardpy/pull/188)]

## HardPy 0.15.0

* Remove `tests_dir` variable from **hardpy.toml**. 
  [[PR-182](https://github.com/everypinio/hardpy/pull/182)]
* Add check for message presence in set_operator_message.
  [[PR-180](https://github.com/everypinio/hardpy/pull/180)]
* Add the `ErrorCode` class.
  [[PR-180](https://github.com/everypinio/hardpy/pull/180)]
* Add the ability to store charts (data series) in the database.
  Add `set_case_chart` function and `Chart` class.
  [[PR-179](https://github.com/everypinio/hardpy/pull/179)]
* Add arguments for `hardpy start`.
  [[PR-175](https://github.com/everypinio/hardpy/pull/175)]
* Add numeric and string measurements: `set_case_measurement` function and
  `NumericMeasurement` and `StringMeasurement` classes.
  [[PR-177](https://github.com/everypinio/hardpy/pull/177)]
* Update database schema by **SubUnit** table.
  [[PR-174](https://github.com/everypinio/hardpy/pull/174)]
* Add `set_dut_sub_unit` function.
  [[PR-174](https://github.com/everypinio/hardpy/pull/174)]
* Add markers `case_group` and `module_group`.
  [[PR-173](https://github.com/everypinio/hardpy/pull/173)]
* Add functions: `set_user_name`, `set_batch_serial_number`, `set_stand_revision`, `set_instrument`
  `set_process_name`, `set_process_number`, `set_process_info`, `set_dut_name`, `set_dut_type`,
  `set_dut_revision`, `set_stand_info`.
  [[PR-172](https://github.com/everypinio/hardpy/pull/172)]
* Change `DuplicateSerialNumberError` and `DuplicatePartNumberError` to `DuplicateParameterError`.
  [[PR-172](https://github.com/everypinio/hardpy/pull/172)]
* Update database schema by some tables: **Process**, **Instrument**, **NumericMeasurement**.
  [[PR-162](https://github.com/everypinio/hardpy/pull/162)]
* Update database schema by some fields: **user**, **batch_serial_number**, **caused_dut_failure_id**, **error_code**
  **process**, **revision**, **instruments**, **group**, **measurements**.
  [[PR-162](https://github.com/everypinio/hardpy/pull/162)]
* Add the `caused_dut_failure_id` logic to the filling process.
  [[PR-162](https://github.com/everypinio/hardpy/pull/162)]

## HardPy 0.14.0

* Add status display in words depending on the testing status.
  [[PR-165](https://github.com/everypinio/hardpy/pull/165)]
* Add a timeout to the `load` function of the `StandCloudLoader` class.
  [[PR-166](https://github.com/everypinio/hardpy/pull/166)]
* Fix logic for processing spacebar pressing.
  [[PR-164](https://github.com/everypinio/hardpy/pull/164)]
* Fix the display of the module duration after the operator panel has been restarted.
  [[PR-163](https://github.com/everypinio/hardpy/pull/163)]
* Add the display of last test run duration.
  [[PR-163](https://github.com/everypinio/hardpy/pull/163)]
* Add the option to translate the HardPy operator panel using ISO 639 language codes.
  [[PR-159](https://github.com/everypinio/hardpy/pull/159)]

## HardPy 0.13.0

* Change CI settings, add testing of tests on different versions of packages.
  [[PR-157](https://github.com/everypinio/hardpy/pull/157)]
* Add an alert to operator panel when the following are called not from tests:
  `set_message`, `set_case_artifact`, `set_module_artifact`, `run_dialog_box`,
  and `get_current_attempt`.
  [[PR-154](https://github.com/everypinio/hardpy/pull/154)]
* Update the status of the test case and module when the test stops.
  Only one case and one module receive the "stopped" status, while the rest are marked as "skipped."
  [[PR-154](https://github.com/everypinio/hardpy/pull/154)]
* Change **StandCloud** authorization process to OAuth2 Device Flow by
  [RFC8628](https://datatracker.ietf.org/doc/html/rfc8628).
  [[PR-152](https://github.com/everypinio/hardpy/pull/152)]

## HardPy 0.12.1

* Fix the situation in which the module and case stop times stop updating when the user stops the tests.
  [[PR-149](https://github.com/everypinio/hardpy/pull/149)]

## HardPy 0.12.0

* Update `test_run` **StandCloudReader** function.
  The `test_run` function provides access to 2 endpoints: `/test_run/{test_run_id}` and `/test_run`.
  [[PR-145](https://github.com/everypinio/hardpy/pull/145)]
* Update database scheme description.
  [[PR-140](https://github.com/everypinio/hardpy/pull/140)]
* Add test stand number by using `set_stand_number` function.
  [[PR-140](https://github.com/everypinio/hardpy/pull/140)]
* Add prohibition to run tests on the port if the port is busy.
  [[PR-136](https://github.com/everypinio/hardpy/pull/136)]
* Add marker **critical**.
  [[PR-135](https://github.com/everypinio/hardpy/pull/135)],
  [[PR-142](https://github.com/everypinio/hardpy/pull/142)],
  [[PR-143](https://github.com/everypinio/hardpy/pull/143)]
* Change dependency behaviour when a case or module name does not exist.
  Such a test or module will be executed.
  [[PR-130](https://github.com/everypinio/hardpy/pull/130)]
* Add the ability to add dependency from multiple tests.
  [[PR-130](https://github.com/everypinio/hardpy/pull/130)]
* Transfer frontend from CRA to Vite.
  [[PR-122](https://github.com/everypinio/hardpy/pull/122)]
* Remove bug with scrolling tests with operator messages.
  [[PR-122](https://github.com/everypinio/hardpy/pull/122)]
* Logging to **pytest.ini** is no longer configured during **HardPy** project initialization by `hardpy init`.
  [[PR-122](https://github.com/everypinio/hardpy/pull/122)]

## HardPy 0.11.2

* Fix StandCloud login support in version 3.12+.
  [[PR-134](https://github.com/everypinio/hardpy/pull/134)]

## HardPy 0.11.1

* Change **StandCloud** URL for publish test report to `/test_report`.
  [[PR-131](https://github.com/everypinio/hardpy/pull/131)]
* Add `StandCloudReader` class for reading data from **StandCloud**.
  [[PR-131](https://github.com/everypinio/hardpy/pull/131)]
* Fix the behavior with empty module start time with skipped test.
  [[PR-131](https://github.com/everypinio/hardpy/pull/131)]
* Fix the behavior with empty module stop time with skipped test.
  [[PR-129](https://github.com/everypinio/hardpy/pull/129)]
* Add Stand info to Operator panel.
  [[PR-127](https://github.com/everypinio/hardpy/pull/127)]
* Add the `tests_name` field to **hardpy.toml**.
  The `tests_name` allows to name the test suite in the operator panel.
  [[PR-126](https://github.com/everypinio/hardpy/pull/126)]
* Add CLI commands: `hardpy start`, `hardpy stop` and `hardpy status`.
  [[PR-126](https://github.com/everypinio/hardpy/pull/126)]
* Change the StandCloud API address to `/hardpy/api`.
  [[PR-125](https://github.com/everypinio/hardpy/pull/125)]

## HardPy 0.11.0

* Remove the internal **HardPy** socket on port 6525. Pytest plugin arguments `--hardpy-sh` and `--hardpy-sp`
  are left for backward compatibility with version below 0.10.1.
  [[PR-114](https://github.com/everypinio/hardpy/pull/114)]
* Add the ability to add HTML pages using `HTMLComponent` to dialog boxes and operator messages.
  [[PR-104](https://github.com/everypinio/hardpy/pull/104)]

## HardPy 0.10.1

* Fix **StandCloud** authorization process in Windows.
  [[PR-110](https://github.com/everypinio/hardpy/pull/110)]

## HardPy 0.10.0

* Add the `[stand_cloud]` section to the **hardpy.toml** configuration file.
  [[PR-85](https://github.com/everypinio/hardpy/pull/85)]
* Add the `StandCloudLoader` class to append the test result to the **StandCloud**.
  [[PR-85](https://github.com/everypinio/hardpy/pull/85)]
* Add support for **StandCloud** login and logout with `sc-login` and `sc-logout` commands.
  [[PR-85](https://github.com/everypinio/hardpy/pull/85)]
* Add **alert** field in **statestore** database.
  [[PR-85](https://github.com/everypinio/hardpy/pull/85)]
* Add alert to control panel by calling `set_alert` method in `HardpyPlugin`.
  [[PR-85](https://github.com/everypinio/hardpy/pull/85)]

## HardPy 0.9.0

* Add the ability to add images to operator messages like a dialog box.
  [[PR-95](https://github.com/everypinio/hardpy/pull/95)]
* Add non-blocking mode for operator message.
  [[PR-95](https://github.com/everypinio/hardpy/pull/95)]
* Add `clear_operator_message` function for closing operator message.
  [[PR-95](https://github.com/everypinio/hardpy/pull/95)]
* Add **font_size** parameter for operator message and dialog box text.
  [[PR-97](https://github.com/everypinio/hardpy/pull/97)]
* Add a 1 second pause between attempts in the `attempt` marker.
  [[PR-98](https://github.com/everypinio/hardpy/pull/98)]
* Fix an issue where operator messages and dialog boxes sometimes did not
  open before the browser page reloaded.
  [[PR-98](https://github.com/everypinio/hardpy/pull/98)]

## HardPy 0.8.0

* Modify API for dialog boxes with images.
  [[PR-84](https://github.com/everypinio/hardpy/pull/84)]
* Add the ability to add images to all widgets.
  [[PR-84](https://github.com/everypinio/hardpy/pull/84)]
* Add ability to add borders to images.
  [[PR-84](https://github.com/everypinio/hardpy/pull/84)]
* Fix timezone format using the **tzlocal** package.
  [[PR-79](https://github.com/everypinio/hardpy/pull/79)]
* Add ability to close `set_operator_message` with `Escape` button.
  [[PR-84](https://github.com/everypinio/hardpy/pull/84)]
* Fix skipped test case and module status. Now skipped test status is **skipped**, not **ready**.
  [[PR-77](https://github.com/everypinio/hardpy/pull/77)]
* Add an exception when entering the same selection items or step names in dialog boxes.
  [[PR-86](https://github.com/everypinio/hardpy/pull/86)]
* Add the ability to clear the **runstore** database before running hardpy
  using the the `--hardpy-clear-database` option of the **pytest-hardpy** plugin.
  [[PR-83](https://github.com/everypinio/hardpy/pull/83)]

## HardPy 0.7.0

* Add an **attempt** marker to indicate the number of attempts to run a test before it passes successfully.
  [[PR-65](https://github.com/everypinio/hardpy/pull/65)]
* Add a **get_current_attempt** method to get the current attempt number.
  [[PR-65](https://github.com/everypinio/hardpy/pull/65)]
* Add the ability to run multiple dialog boxes in a single test.
  [[PR-65](https://github.com/everypinio/hardpy/pull/65)]
* Fix the problem of freezing the dialog box in some test cases.
  [[PR-65](https://github.com/everypinio/hardpy/pull/65)]
* Add autofocus on dialog boxes (on the **Confirm** button or the first item in the list).
  [[PR-65](https://github.com/everypinio/hardpy/pull/65)]
* Remove the **progress** field from the **runstore** database.
  [[PR-66](https://github.com/everypinio/hardpy/pull/66)]
* Add the **hw_id** variable to the **test_stand** field in the database obtained from the stand computer.
  [[PR-67](https://github.com/everypinio/hardpy/pull/67)]
* Add the **location** variables to the **test_stand** field in the database.
  [[PR-66](https://github.com/everypinio/hardpy/pull/66)]
* Move the **timezone** and **driver** database variables to the **test_stand** field.
  [[PR-66](https://github.com/everypinio/hardpy/pull/66)]
* Add a schema version. The schema version is fixed to version 1.
  [[PR-66](https://github.com/everypinio/hardpy/pull/66)]
* Change **timezone** from two strings to one string.
  [[PR-69](https://github.com/everypinio/hardpy/pull/69)]
* Replace the **Flake8** linter with a **Ruff** linter.
  [[PR-58](https://github.com/everypinio/hardpy/pull/58)]

## HardPy 0.6.1

* Fix running tests with a simple `pytest` command.
  [[PR-60](https://github.com/everypinio/hardpy/pull/60)]

## HardPy 0.6.0

In HardPy, the startup principle has changed compared to version 0.5.0 and lower.
The `hardpy-panel` command is no longer available.

The HardPy project of version 0.6.0 or later must contain the file **hardpy.toml**.

* Add the ability to clear the **statestore** database before running hardpy
  using the the `--hardpy-clear-database` option of the **pytest-hardpy** plugin.
  [[PR-49](https://github.com/everypinio/hardpy/pull/49)]
* Add the **name** and **info** fields to **test_stand** in the database schema.
  [[PR-49](https://github.com/everypinio/hardpy/pull/49)]
* Add the **part_number** field to **dut** in the database schema.
  [[PR-49](https://github.com/everypinio/hardpy/pull/49)]
* Add the **attempt** field to the test case in the database schema.
  [[PR-54](https://github.com/everypinio/hardpy/pull/54)]
* Add `set_stand_name` and `set_dut_part_number` functions.
  [[PR-49](https://github.com/everypinio/hardpy/pull/49)]
* Add a hardpy template project using the `hardpy init` command.
  [[PR-44](https://github.com/everypinio/hardpy/pull/44)]
* Add a hardpy config .toml file - **hardpy.toml**.
  [[PR-44](https://github.com/everypinio/hardpy/pull/44)]
* Refactor **pytest-hardpy** plugin options.
  [[PR-44](https://github.com/everypinio/hardpy/pull/44)]
* Add CLI to hardpy as an entry point. The `hardpy-panel` command is no longer available.
  [[PR-44](https://github.com/everypinio/hardpy/pull/44)]
* Fix use of special characters in dialog boxes. ASCII symbols are passed from frontend to backend.
  [[PR-40](https://github.com/everypinio/hardpy/pull/40)]
* Fix status of stopped tests.
  [[PR-45](https://github.com/everypinio/hardpy/pull/45)]
* Fix progress bar for skipped tests. Progress bar fills to the end when tests are skipped.
  [[PR-43](https://github.com/everypinio/hardpy/pull/43)]
* Add report name generation when serial number is missing.
  [[PR-47](https://github.com/everypinio/hardpy/pull/47)]

## HardPy 0.5.1

* Add the ability to work with cloud couchdb via couchdb config.
  [[PR-51](https://github.com/everypinio/hardpy/pull/51)]

## HardPy 0.5.0

* Refactor dialog box API.
  [[PR-33](https://github.com/everypinio/hardpy/pull/33)]
* Add conda.yaml example.
  [[PR-32](https://github.com/everypinio/hardpy/pull/32)]
* Add .vscode folder.
  [[PR-32](https://github.com/everypinio/hardpy/pull/32)]
* Fix catching exceptions and displaying them in the operator panel.
  [[PR-32](https://github.com/everypinio/hardpy/pull/32)]
* Add dialog box with radiobutton, checkbox, image, multiple steps.
  [[PR-29](https://github.com/everypinio/hardpy/pull/29)]
  [[PR-31](https://github.com/everypinio/hardpy/pull/31)]
  [[PR-31](https://github.com/everypinio/hardpy/pull/31)]

## HardPy 0.4.0

* Add base dialog box, text input and numeric input.
  [[PR-24](https://github.com/everypinio/hardpy/pull/24)]
* Add dialog box invocation functionality.
  [[PR-25](https://github.com/everypinio/hardpy/pull/25)]
* Add a socket mechanism to transfer data from the uvicorn server to the pytest subprocess.
  [[PR-25](https://github.com/everypinio/hardpy/pull/25)]

## HardPy 0.3.0

* Add implementation of test dependencies without using third-party plugins.
  [[PR-15](https://github.com/everypinio/hardpy/pull/15)]
* Reduce the number of database calls.
  [[PR-12](https://github.com/everypinio/hardpy/pull/12)]
* Speed up test collection.
  [[PR-12](https://github.com/everypinio/hardpy/pull/12)]

## HardPy 0.2.0

* Add documentation page.
  [[PR-5](https://github.com/everypinio/hardpy/pull/5)]
* Remove the ability to access the `HardPyPlugin`.
  Users can now only register via the ini file.
  [[PR-6](https://github.com/everypinio/hardpy/pull/6)]

## HardPy 0.1.0

* Add pytest-hardpy and hardpy panel to the package.
  [[PR-1](https://github.com/everypinio/hardpy/pull/1)]
* Add frontend data synchronization via CouchDB data replication to PouchDB.
  [[PR-1](https://github.com/everypinio/hardpy/pull/1)]
* Add documentation.
  [[PR-1](https://github.com/everypinio/hardpy/pull/1)]
* CouchDB is the main database.
  [[PR-1](https://github.com/everypinio/hardpy/pull/1)]<|MERGE_RESOLUTION|>--- conflicted
+++ resolved
@@ -2,12 +2,10 @@
 
 Versions follow [Semantic Versioning](https://semver.org/): `<major>.<minor>.<patch>`.
 
-<<<<<<< HEAD
 * Add measurement display functionality to operator panel showing numeric and string measurements with name-value-unit formatting.
   [[PR-223](https://github.com/everypinio/hardpy/pull/223)]
-=======
+
 ## 0.17.1
->>>>>>> ac0b96bc
 
 * Fix issue where when using a large button, it overlaps the content.
   [[PR-219](https://github.com/everypinio/hardpy/pull/219)]
