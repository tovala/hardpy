# Changelog

Versions follow [Semantic Versioning](https://semver.org/): `<major>.<minor>.<patch>`.

<<<<<<< HEAD
* Add dialog box with muliple steps.
=======
* Refactor dialog box API.
>>>>>>> 5194015c
* Add dialog box with image.
* Add conda.yaml example.
* Add .vscode folder.
* Fix capturing exceptions and displaying them in the operator panel.
* Add dialog box with radiobutton and checkbox.

## HardPy 0.4.0

* Add base dialog box, text input and numeric input.
* Add dialog box invocation functionality.
* Add a socket mechanism to transfer data from the uvicorn server to the pytest subprocess.

## HardPy 0.3.0

* Add implementation of test dependencies without using third party plugins.
* Reduce the number of database calls.
* Speed up test collection.

## HardPy 0.2.0

* Add documentation site.
* Remove the ability to access the HardpyPlugin. Users can now only register through the ini file.

## HardPy 0.1.0

* Add pytest-hardpy and hardpy panel into one package.
* Add frontend data synchronization via CouchDB data replication to PouchDB.
* Add documentation.
* CouchDB is main database.<|MERGE_RESOLUTION|>--- conflicted
+++ resolved
@@ -2,11 +2,8 @@
 
 Versions follow [Semantic Versioning](https://semver.org/): `<major>.<minor>.<patch>`.
 
-<<<<<<< HEAD
 * Add dialog box with muliple steps.
-=======
 * Refactor dialog box API.
->>>>>>> 5194015c
 * Add dialog box with image.
 * Add conda.yaml example.
 * Add .vscode folder.
