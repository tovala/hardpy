// Copyright (c) 2024 Everypin
// GNU General Public License v3.0 (see LICENSE or https://www.gnu.org/licenses/gpl-3.0.txt)

import * as React from "react";
import { useTranslation } from "react-i18next";

import {
  Button,
  Navbar,
  Alignment,
  Classes,
  Colors,
  Menu,
  MenuItem,
  H2,
  Popover,
  Card,
  Tag,
} from "@blueprintjs/core";

import StartStopButton from "./button/StartStop";
import { TestRunI } from "./hardpy_test_view/SuiteList";
import SuiteList from "./hardpy_test_view/SuiteList";
import ProgressView from "./progress/ProgressView";
import TestStatus from "./hardpy_test_view/TestStatus";
import ReloadAlert from "./restart_alert/RestartAlert";
import PlaySound from "./hardpy_test_view/PlaySound";
<<<<<<< HEAD
import TestConfigOverlay from "./config_selection/TestConfigOverlay";
import TestCompletionOverlay from "./test_completion/TestCompletionOverlay";
=======
import TestConfigOverlay from "./hardpy_test_view/TestConfigOverlay";
import TestCompletionModalResult from "./hardpy_test_view/TestCompletionModalResult";
>>>>>>> 085c421a

import { useAllDocs } from "use-pouchdb";

import "./App.css";
import { isDialogOpen } from "./dialogueUtils";

const WINDOW_WIDTH_THRESHOLDS = {
  ULTRAWIDE: 490,
  WIDE: 400,
};

const STATUS_MAP = {
  ready: "app.status.ready",
  run: "app.status.run",
  passed: "app.status.passed",
  failed: "app.status.failed",
  stopped: "app.status.stopped",
} as const;

type StatusKey = keyof typeof STATUS_MAP;

interface AppConfig {
  frontend?: {
    full_size_button?: boolean;
    sound_on?: boolean;
    manual_collect?: boolean;
    measurement_display?: boolean;
    modal_result?: {
      enable?: boolean;
      auto_dismiss_pass?: boolean;
      auto_dismiss_timeout?: number;
    };
  };
  current_test_config?: string;
  test_configs?: Array<{
    name: string;
    description: string;
    file?: string;
  }>;
}

/**
 * Checks if the provided status is a valid status key.
 * @param {string} status - The status string to validate
 * @returns {boolean} True if the status is a valid StatusKey, false otherwise
 */
const isValidStatus = (status: string): status is StatusKey => {
  return status in STATUS_MAP;
};

// Global variable to track ModalResult visibility with timestamp
let isCompletionModalResultVisible = false;
let lastModalResultDismissTime = 0;
const MODAL_RESULT_DISMISS_COOLDOWN = 100; // ms

/**
 * Sets the global ModalResult visibility state and updates dismissal timestamp
 * @param {boolean} visible - The visibility state to set
 */
export const setCompletionModalResultVisible = (visible: boolean): void => {
  isCompletionModalResultVisible = visible;
  if (!visible) {
    lastModalResultDismissTime = Date.now();
  }
};

/**
 * Gets the global ModalResult visibility state
 * @returns {boolean} Current visibility state of the completion ModalResult
 */
export const getCompletionModalResultVisible = (): boolean => {
  return isCompletionModalResultVisible;
};

/**
 * Checks if we're in cooldown period after ModalResult dismissal
 * Prevents immediate space key actions after ModalResult is dismissed
 * @returns {boolean} True if within the cooldown period, false otherwise
 */
export const isInModalResultDismissCooldown = (): boolean => {
  const now = Date.now();
  return now - lastModalResultDismissTime < MODAL_RESULT_DISMISS_COOLDOWN;
};

/**
 * Finds the test case that was stopped during test execution
 * Searches through all modules and cases to find the stopped test case
 * @param {TestRunI} testRunData - The test run data to search through
 * @returns {Object|undefined} Object containing module name, case name, and optional assertion message, or undefined if not found
 */
const findStoppedTestCase = (
  testRunData: TestRunI
):
  | { moduleName: string; caseName: string; assertionMsg?: string }
  | undefined => {
  if (!testRunData.modules) {
    return undefined;
  }

  // First, look for explicitly stopped test cases
  for (const [moduleId, module] of Object.entries(testRunData.modules)) {
    if (module.cases) {
      for (const [caseId, testCase] of Object.entries(module.cases)) {
        if (testCase.status === "stopped") {
          return {
            moduleName: module.name || moduleId,
            caseName: testCase.name || caseId,
            assertionMsg: testCase.assertion_msg || undefined,
          };
        }
      }
    }
  }

  // If no explicitly stopped case found, return the last failed test case
  let lastFailedTestCase: {
    moduleName: string;
    caseName: string;
    assertionMsg?: string;
  } | null = null;
  for (const [moduleId, module] of Object.entries(testRunData.modules)) {
    if (module.cases) {
      for (const [caseId, testCase] of Object.entries(module.cases)) {
        if (testCase.status === "failed") {
          lastFailedTestCase = {
            moduleName: module.name || moduleId,
            caseName: testCase.name || caseId,
            assertionMsg: testCase.assertion_msg || undefined,
          };
        }
      }
    }
  }

  return lastFailedTestCase || undefined;
};

/**
 * Main application component for the HardPy testing interface
 * Provides the main GUI for test execution, monitoring, and result display
 * @param {Object} props - Component properties
 * @param {string} props.syncDocumentId - The id of the PouchDB document to synchronize with
 * @returns {JSX.Element} The main application component
 */
function App({ syncDocumentId }: { syncDocumentId: string }): JSX.Element {
  const { t } = useTranslation();
  const [use_end_test_sound, setUseEndTestSound] = React.useState(false);
  const [use_debug_info, setUseDebugInfo] = React.useState(false);
  const [appConfig, setAppConfig] = React.useState<AppConfig | null>(null);
  const [isConfigLoaded, setIsConfigLoaded] = React.useState(false);
  const [manualCollectMode, setManualCollectMode] = React.useState(false);

  const [lastRunStatus, setLastRunStatus] = React.useState<
    StatusKey | "unknown"
  >("ready");
  const [lastProgress, setProgress] = React.useState(0);
  const [isAuthenticated, setIsAuthenticated] = React.useState(true);
  const [lastRunDuration, setLastRunDuration] = React.useState<number>(0);

  // Test config selection state
  const [showConfigOverlay, setShowConfigOverlay] = React.useState(false);
<<<<<<< HEAD
  const [hardpyConfig, setHardpyConfig] = React.useState<any>(null);

  // Test completion overlay state
  const [showCompletionOverlay, setShowCompletionOverlay] = React.useState(false);
  const [testCompletionData, setTestCompletionData] = React.useState<{
    testPassed: boolean;
=======

  // Test completion ModalResult state
  const [showCompletionModalResult, setShowCompletionModalResult] =
    React.useState(false);
  const [testCompletionData, setTestCompletionData] = React.useState<{
    testPassed: boolean;
    testStopped: boolean;
>>>>>>> 085c421a
    failedTestCases: Array<{
      moduleName: string;
      caseName: string;
      assertionMsg?: string;
    }>;
<<<<<<< HEAD
=======
    stoppedTestCase?: {
      moduleName: string;
      caseName: string;
      assertionMsg?: string;
    };
>>>>>>> 085c421a
  } | null>(null);

  const startTimeRef = React.useRef<number | null>(null);
  const [timerIntervalId, setTimerIntervalId] =
    React.useState<NodeJS.Timeout | null>(null);
  const [allTests, setAllTests] = React.useState<string[]>([]);
  const [previousTestStructure, setPreviousTestStructure] =
    React.useState<string>("");
  let [selectedTests, setSelectedTests] = React.useState<string[]>([]);

  /**
   * Loads HardPy configuration from the backend API on component mount
   * Initializes frontend configurations
   */
  React.useEffect(() => {
    const loadConfig = async () => {
      try {
        const response = await fetch("/api/hardpy_config");
        const config = await response.json();
        setAppConfig(config);

        // Initialize sound setting from TOML config
        if (config.frontend?.sound_on !== undefined) {
          setUseEndTestSound(config.frontend.sound_on);
        }

        // Load manual collect mode state
        const manualCollectResponse = await fetch("/api/manual_collect_mode");
        const manualCollectData = await manualCollectResponse.json();
        setManualCollectMode(manualCollectData.manual_collect_mode);

        if (config.frontend?.manual_collect) {
          const savedTests = localStorage.getItem("hardpy_selected_tests");
          if (savedTests) {
            setSelectedTests(JSON.parse(savedTests));
          }
        }

        // Show overlay if no current test config is selected
        if (
          !config.current_test_config &&
          config.test_configs &&
          config.test_configs.length > 0
        ) {
          setShowConfigOverlay(true);
        }
      } catch (error) {
        console.error("Failed to load HardPy config:", error);
      } finally {
        setIsConfigLoaded(true);
      }
    };

    loadConfig();
  }, []);

  /**
   * Toggles manual collect mode
   */
  const toggleManualCollectMode = async () => {
    try {
      const newMode = !manualCollectMode;
      const response = await fetch("/api/manual_collect_mode", {
        method: "POST",
        headers: {
          "Content-Type": "application/json",
        },
        body: JSON.stringify({ enabled: newMode }),
      });

      const result = await response.json();
      if (result.status === "success") {
        setManualCollectMode(newMode);
      }

      if (result.manual_collect_mode === false) {
        const testsToSend = selectedTests || [];
        const testsJsonString = JSON.stringify(testsToSend);

        fetch(`/api/selected_tests`, {
          method: "POST",
          headers: {
            "Content-Type": "application/json",
          },
          body: testsJsonString,
        }).then((response) => response.json());
      }
    } catch (error) {
      console.error("Failed to toggle manual collect mode:", error);
    }
  };

  /**
   * Filters selected tests to only include those that exist in current test structure
   */
  const filterSelectedTests = React.useCallback((currentAllTests: string[]) => {
    setSelectedTests((prevSelected) => {
      const filtered = prevSelected.filter((test) =>
        currentAllTests.includes(test)
      );

      if (JSON.stringify(filtered) !== JSON.stringify(prevSelected)) {
        localStorage.setItem("hardpy_selected_tests", JSON.stringify(filtered));
      }

      return filtered;
    });
  }, []);

  /**
   * Handler for test config selection
   */
  const handleConfigSelection = async (configName: string) => {
    // Prevent config changes during test runs
    if (lastRunStatus === "run") {
      console.warn("Cannot change test config while test is running");
      return;
    }

    try {
      // Update the backend with the selected config
      const response = await fetch(
        `/api/set_test_config/${encodeURIComponent(configName)}`,
        {
          method: "POST",
        }
      );

      if (response.ok) {
        // Update local state
        setAppConfig((prev) =>
          prev ? { ...prev, current_test_config: configName } : null
        );
        setShowConfigOverlay(false);
      } else {
        console.error("Failed to set test config");
      }
    } catch (error) {
      console.error("Error setting test config:", error);
    }
  };

  /**
   * Custom hook to determine if the window width is greater than a specified size
   * @param {number} size - The width threshold to compare against in pixels
   * @returns {boolean} True if the window width is greater than the specified size, otherwise false
   */
  const useWindowWide = (size: number): boolean => {
    const [width, setWidth] = React.useState(0);

    React.useEffect(() => {
      /**
       * Updates the current window width state
       */
      function handleResize() {
        setWidth(window.innerWidth);
      }

      window.addEventListener("resize", handleResize);
      handleResize();

      return () => {
        window.removeEventListener("resize", handleResize);
      };
    }, [setWidth]);

    return width > size;
  };

  const ultrawide = useWindowWide(WINDOW_WIDTH_THRESHOLDS.ULTRAWIDE);
  const wide = useWindowWide(WINDOW_WIDTH_THRESHOLDS.WIDE);

<<<<<<< HEAD
  // Handler for test config selection
  const handleConfigSelection = async (configName: string) => {
    // Prevent config changes during test runs
    if (lastRunStatus === "run") {
      console.warn("Cannot change test config while test is running");
      return;
    }
    
    try {
      // Update the backend with the selected config
      const response = await fetch(`/api/set_test_config/${encodeURIComponent(configName)}`, {
        method: 'POST',
      });
      
      if (response.ok) {
        // Update local state
        setHardpyConfig(prev => ({ ...prev, current_test_config: configName }));
        setShowConfigOverlay(false);
      } else {
        console.error('Failed to set test config');
      }
    } catch (error) {
      console.error('Error setting test config:', error);
    }
  };

=======
  /**
   * Handles ModalResult visibility changes and updates global state
   */
  const handleModalResultVisibilityChange = React.useCallback(
    (isVisible: boolean) => {
      setCompletionModalResultVisible(isVisible);
    },
    []
  );

  /**
   * Handles keyboard events for ModalResult dismissal
   * Prevents space key propagation and dismisses ModalResult on any key press
   */
  React.useEffect(() => {
    const handleKeyDown = (event: KeyboardEvent) => {
      if (showCompletionModalResult) {
        event.preventDefault();
        event.stopPropagation();
        event.stopImmediatePropagation();

        setShowCompletionModalResult(false);
        setTestCompletionData(null);

        // Additional handling for space key to prevent focus issues
        if (event.key === " ") {
          event.preventDefault();
          const activeElement = document.activeElement as HTMLElement;
          if (activeElement && activeElement.blur) {
            activeElement.blur();
          }
        }
      }
    };

    if (showCompletionModalResult) {
      document.addEventListener("keydown", handleKeyDown, {
        capture: true,
        passive: false,
      });
      return () => {
        document.removeEventListener("keydown", handleKeyDown, {
          capture: true,
        });
      };
    }
  }, [showCompletionModalResult]);

  /**
   * Close config overlay when test starts running
   */
  React.useEffect(() => {
    if (lastRunStatus === "run" && showConfigOverlay) {
      setShowConfigOverlay(false);
    }
  }, [lastRunStatus, showConfigOverlay]);

  /**
   * Manages test execution timer and duration calculation
   * Updates the test duration every second while test is running
   */
>>>>>>> 085c421a
  React.useEffect(() => {
    if (lastRunStatus === "run") {
      if (startTimeRef.current !== null) {
        /**
         * Updates the test duration by calculating difference from start time
         */
        const updateDuration = () => {
          const currentTimeInSeconds = Math.floor(Date.now() / 1000);
          setLastRunDuration(currentTimeInSeconds - startTimeRef.current!);
        };

        updateDuration();

        const id = setInterval(updateDuration, 1000);
        setTimerIntervalId(id);

        return () => {
          if (id) {
            clearInterval(id);
          }
        };
      }
    } else if (timerIntervalId) {
      clearInterval(timerIntervalId);
      setTimerIntervalId(null);
    }
  }, [lastRunStatus]);

<<<<<<< HEAD
  // Load HardPy config on startup
  React.useEffect(() => {
    const loadConfig = async () => {
      try {
        const response = await fetch("/api/hardpy_config");
        const config = await response.json();
        setHardpyConfig(config);

        // Initialize sound setting from TOML config
        if (config.sound_on !== undefined) {
          setUseEndTestSound(config.sound_on);
        }

        // Show overlay if no current test config is selected
        if (!config.current_test_config && config.test_configs && config.test_configs.length > 0) {
          setShowConfigOverlay(true);
        }
      } catch (error) {
        console.error("Failed to load HardPy config:", error);
      }
    };

    loadConfig();
  }, []);

  // Load custom CSS from project directory
  React.useEffect(() => {
    const loadCustomCSS = async () => {
      try {
        const response = await fetch("/api/custom_css");
        if (response.ok) {
          const cssText = await response.text();
          if (cssText) {
            const style = document.createElement('style');
            style.setAttribute('id', 'hardpy-custom-css');
            style.textContent = cssText;
            document.head.appendChild(style);
          }
        }
      } catch (error) {
        console.error("Failed to load custom CSS:", error);
      }
    };

    loadCustomCSS();
  }, []);

  // Close config overlay when test starts running
  React.useEffect(() => {
    if (lastRunStatus === "run" && showConfigOverlay) {
      setShowConfigOverlay(false);
    }
  }, [lastRunStatus, showConfigOverlay]);
=======
  /**
   * Finds the index of a row in a list based on its ID
   * @param {Array} rows - The list of rows to search
   * @param {string} searchTerm - The ID to search for
   * @returns {number} The index of the row, or -1 if not found
   */
  function findRowIndex(rows: { id: string }[], searchTerm: string): number {
    for (let i = 0; i < rows.length; i++) {
      if (rows[i].id === searchTerm) {
        return i;
      }
    }
    return -1;
  }
>>>>>>> 085c421a

  const { rows, state, loading, error } = useAllDocs({
    include_docs: true,
  });

  /**
   * Monitors database changes and updates application state accordingly
   * Handles test status changes, progress updates, and ModalResult display
   */
  React.useEffect(() => {
    if (rows.length === 0) {
      return;
    }

    const index = findRowIndex(rows, syncDocumentId);
    if (index === -1) {
      return;
    }
    const db_row = rows[index].doc as TestRunI;
    const status = db_row.status || "";
    const progress = db_row.progress || 0;

    // Update run status if changed
    if (status !== lastRunStatus) {
      setLastRunStatus(isValidStatus(status) ? status : "unknown");
    }

    // Update progress if changed
    if (progress !== lastProgress) {
      setProgress(progress);
    }

    // Update start time and calculate duration
    if (db_row.start_time) {
      startTimeRef.current = db_row.start_time;

      if (db_row.stop_time && status !== "run") {
        const duration = db_row.stop_time - db_row.start_time;
        if (duration !== lastRunDuration) {
          setLastRunDuration(duration);
        }
      }
    }

<<<<<<< HEAD
    // Detect test completion and show overlay (only if enabled in config)
    const prevStatus = lastRunStatus;
    if (prevStatus === "run" && (status === "passed" || status === "failed") && !showCompletionOverlay && hardpyConfig?.enable_test_pass_fail_modal) {
      const testPassed = status === "passed";
=======
    // Extract all available tests and detect structure changes
    if (db_row.modules) {
      const allAvailableTests: string[] = [];
      Object.entries(db_row.modules).forEach(([moduleId, module]) => {
        if (module.cases) {
          Object.keys(module.cases).forEach((caseId) => {
            // Safe check for case existence
            if (module.cases[caseId]) {
              allAvailableTests.push(`${moduleId}::${caseId}`);
            }
          });
        }
      });

      const currentStructure = JSON.stringify(allAvailableTests);

      // Sort selected tests by Available tests order
      const selectedTestsSet = new Set(selectedTests);
      selectedTests = allAvailableTests.filter((test) =>
        selectedTestsSet.has(test)
      );

      if (currentStructure !== previousTestStructure) {
        setAllTests(allAvailableTests);
        setPreviousTestStructure(currentStructure);

        // Filter selected tests when test structure changes
        filterSelectedTests(allAvailableTests);
      }

      // If manual selection is enabled and no tests are selected yet, select all by default
      if (
        appConfig?.frontend?.manual_collect &&
        selectedTests.length === 0 &&
        allAvailableTests.length > 0
      ) {
        setSelectedTests(allAvailableTests);
        localStorage.setItem(
          "hardpy_selected_tests",
          JSON.stringify(allAvailableTests)
        );
      }
    }

    const prevStatus = lastRunStatus;
    const ModalResultEnable =
      appConfig?.frontend?.modal_result?.enable ?? false;

    // Close ModalResult when test starts running (status changes to "run")
    if (prevStatus !== "run" && status === "run" && showCompletionModalResult) {
      setShowCompletionModalResult(false);
      setTestCompletionData(null);
    }

    // Show ModalResult on test completion
    if (
      ModalResultEnable &&
      prevStatus === "run" &&
      (status === "passed" || status === "failed" || status === "stopped") &&
      !showCompletionModalResult
    ) {
      const testPassed = status === "passed";
      const testStopped = status === "stopped";
>>>>>>> 085c421a
      const failedTestCases: Array<{
        moduleName: string;
        caseName: string;
        assertionMsg?: string;
      }> = [];

<<<<<<< HEAD
      // Extract failed test cases if test failed
      if (!testPassed && db_row.modules) {
        Object.entries(db_row.modules).forEach(([moduleId, module]: [string, any]) => {
          if (module.cases) {
            Object.entries(module.cases).forEach(([caseId, testCase]: [string, any]) => {
=======
      if (!testPassed && !testStopped && db_row.modules) {
        Object.entries(db_row.modules).forEach(([moduleId, module]) => {
          if (module.cases) {
            Object.entries(module.cases).forEach(([caseId, testCase]) => {
>>>>>>> 085c421a
              if (testCase.status === "failed") {
                failedTestCases.push({
                  moduleName: module.name || moduleId,
                  caseName: testCase.name || caseId,
                  assertionMsg: testCase.assertion_msg || undefined,
                });
              }
            });
          }
        });
      }

<<<<<<< HEAD
      setTestCompletionData({
        testPassed,
        failedTestCases,
      });
      setShowCompletionOverlay(true);
    }

=======
      const stoppedTestCase = testStopped
        ? findStoppedTestCase(db_row)
        : undefined;

      setTestCompletionData({
        testPassed,
        testStopped,
        failedTestCases,
        stoppedTestCase,
      });
      setShowCompletionModalResult(true);
    }

    // Handle authentication state based on database connection
>>>>>>> 085c421a
    if (state === "error") {
      setIsAuthenticated(false);
    } else if (isAuthenticated === false) {
      setIsAuthenticated(true);
    }
  }, [
    rows,
    state,
    lastRunStatus,
    lastProgress,
    lastRunDuration,
    isAuthenticated,
<<<<<<< HEAD
    showCompletionOverlay,
=======
    appConfig,
    showCompletionModalResult,
    syncDocumentId,
    selectedTests.length,
    previousTestStructure,
    filterSelectedTests,
>>>>>>> 085c421a
  ]);

  React.useEffect(() => {
    const handleKeyDown = (e: KeyboardEvent) => {
      if (isDialogOpen()) {
        return;
      }

      if (e.key === "ArrowLeft") {
        e.preventDefault();
        setShowConfigOverlay(true);
      }
    };

    window.addEventListener("keydown", handleKeyDown);
    return () => {
      window.removeEventListener("keydown", handleKeyDown);
    };
  }, []);

  /**
   * Handles selection change from SuiteList
   */
  const handleTestsSelectionChange = (tests: string[]) => {
    setSelectedTests(tests);
    localStorage.setItem("hardpy_selected_tests", JSON.stringify(tests));
  };

  /**
   * Clears selected tests when starting a new test run
   */
  const handleTestRunStart = React.useCallback(() => {
    filterSelectedTests(allTests);
  }, [allTests, filterSelectedTests]);

  /**
   * Renders the database content including test suites and debug information
   * @returns {JSX.Element} The rendered database content component
   */
  const renderDbContent = (): JSX.Element => {
    if (loading && rows.length === 0) {
      return (
        <Card style={{ marginTop: "60px" }}>
          <H2>{t("app.connection")}</H2>
        </Card>
      );
    }

    if (state === "error") {
      return (
        <Card style={{ marginTop: "60px" }}>
          <H2>{t("app.dbError")}</H2>
          {error && <p>{error.message}</p>}
        </Card>
      );
    }

    if (rows.length === 0) {
      return (
        <Card style={{ marginTop: "60px" }}>
          <H2>{t("app.noEntries")}</H2>
        </Card>
      );
    }

    const index = findRowIndex(rows, syncDocumentId);
    if (index === -1) {
      return (
        <Card style={{ marginTop: "60px" }}>
          <H2>{t("app.dbError")}</H2>
          {error && <p>{error.message}</p>}
        </Card>
      );
    }

    const document_row = rows[index];

    if (!document_row) {
      return (
        <Card style={{ marginTop: "60px" }}>
          <H2>{t("app.dbError")}</H2>
          {error && <p>{error.message}</p>}
        </Card>
      );
    }

    const testRunData: TestRunI = document_row.doc as TestRunI;

    return (
<<<<<<< HEAD
      <div>
        {rows.map((row) => (
          <div key={row.id} style={{ display: "flex", flexDirection: "row" }}>
            {(ultrawide || !use_debug_info) && (
              <Card
                style={{
                  flexDirection: "column",
                  padding: "20px",
                  flexGrow: 1,
                  flexShrink: 1,
                  marginTop: "20px",
                  marginBottom: "20px",
                }}
              >
                <SuiteList
                  db_state={row.doc as TestRunI}
                  defaultClose={!ultrawide}
                  currentTestConfig={hardpyConfig?.current_test_config}
                ></SuiteList>
              </Card>
            )}
            {use_debug_info && (
              <Card
                style={{
                  flexDirection: "column",
                  padding: "20px",
                  marginTop: "20px",
                  marginBottom: "20px",
                }}
              >
                <pre>{JSON.stringify(row.doc, null, 2)}</pre>
              </Card>
            )}
          </div>
        ))}
=======
      <div style={{ marginTop: "40px" }}>
        <div
          key={document_row.id}
          style={{ display: "flex", flexDirection: "row" }}
        >
          {(ultrawide || !use_debug_info) && (
            <Card
              style={{
                flexDirection: "column",
                padding: "20px",
                flexGrow: 1,
                flexShrink: 1,
                marginTop: "20px",
                marginBottom: "20px",
              }}
            >
              <SuiteList
                db_state={testRunData}
                defaultClose={!ultrawide}
                onTestsSelectionChange={handleTestsSelectionChange}
                selectedTests={selectedTests}
                selectionSupported={
                  (appConfig?.frontend?.manual_collect || false) &&
                  manualCollectMode
                }
                currentTestConfig={appConfig?.current_test_config}
                measurementDisplay={appConfig?.frontend?.measurement_display}
                manualCollectMode={manualCollectMode}
              />
            </Card>
          )}
          {use_debug_info && (
            <Card
              style={{
                flexDirection: "column",
                padding: "20px",
                marginTop: "20px",
                marginBottom: "20px",
              }}
            >
              <pre>{JSON.stringify(testRunData, null, 2)}</pre>
            </Card>
          )}
        </div>
>>>>>>> 085c421a
      </div>
    );
  };

  /**
   * Renders the settings menu with sound and debug options
   * @returns {JSX.Element} The settings menu component
   */
  const renderSettingsMenu = (): JSX.Element => {
    return (
      <Menu>
        <MenuItem
          shouldDismissPopover={false}
          text={use_end_test_sound ? t("app.soundOff") : t("app.soundOn")}
          icon={use_end_test_sound ? "volume-up" : "volume-off"}
          id="use_end_test_sound"
          onClick={() => setUseEndTestSound(!use_end_test_sound)}
        />
        <MenuItem
          shouldDismissPopover={false}
          text={use_debug_info ? t("app.debugOff") : t("app.debugOn")}
          icon={"bug"}
          id="use_debug_info"
          onClick={() => setUseDebugInfo(!use_debug_info)}
        />
        {appConfig?.frontend?.manual_collect && (
          <MenuItem
            shouldDismissPopover={false}
            text={
              manualCollectMode
                ? t("app.manualCollectOff")
                : t("app.manualCollectOn")
            }
            icon={manualCollectMode ? "disable" : "selection"}
            onClick={toggleManualCollectMode}
          />
        )}
      </Menu>
    );
  };

  /**
   * Renders the status text of the test run based on the current status
   * @param {StatusKey | "unknown"} status - The status to render
   * @returns {string} The translated status text
   */
  const getStatusText = (status: StatusKey | "unknown"): string => {
    if (status === "unknown") {
      return t("app.status.unknown") || "Unknown status";
    }
    return t(STATUS_MAP[status]);
  };

<<<<<<< HEAD
  const renderNavStatusTags = (): JSX.Element => {
    if (rows.length === 0) {
      return <div></div>;
    }

    const db_row = rows[0].doc as TestRunI;
    const nav_status = db_row.nav_status;
    if (!nav_status) {
      return <div></div>;
    }

    const tags = Object.entries(nav_status).map(([key, value]) => {
      if (typeof value !== "object") {
        return null;
      }

      if (Object.keys(value).length === 0) {
        return null;
      }

      if (!value.display) {
        return null;
      }

      const statusName = value.name || key;
      let statusValue = "unknown";
      if (typeof value.value === "string") {
        statusValue = value.value;
      } else if (typeof value.value === "boolean") {
        statusValue = value.value.toString();
      }

      return (
        <Tag key={key} minimal>
          {statusName}: {statusValue}
        </Tag>
      );
    });

    return <div style={{ display: "flex", gap: "10px", flexWrap: "wrap" }}>{tags}</div>;
=======
  const useBigButton = appConfig?.frontend?.full_size_button !== false;

  /**
   * Handles ModalResult dismissal by hiding it and clearing completion data
   */
  const handleModalResultDismiss = () => {
    setShowCompletionModalResult(false);
    setTestCompletionData(null);
>>>>>>> 085c421a
  };

  return (
    <div className="App">
      <ReloadAlert reload_timeout_s={3} />

      {/* Header with navigation and status information */}
      <Navbar
        fixedToTop={true}
        style={{ background: Colors.LIGHT_GRAY4, margin: "auto" }}
      >
        <Navbar.Group align={Alignment.LEFT}>
          <Navbar.Heading id={"main-heading"}>
            <div className={"logo-smol"}></div>
            {wide && (
              <div>
                <b>{ultrawide ? t("app.title") : "HardPy"}</b>
              </div>
            )}
          </Navbar.Heading>

          {wide && <Navbar.Divider />}

          <div
            style={{
              display: "flex",
              flexDirection: wide ? "row" : "column",
              alignItems: "center",
              gap: wide ? "10px" : "2px",
              fontSize: wide ? "inherit" : "12px",
            }}
          >
            <Navbar.Heading
              id={"last-exec-heading"}
              style={{
                margin: 0,
                display: "flex",
                alignItems: "center",
                gap: "5px",
                whiteSpace: "nowrap",
                flexWrap: wide ? "nowrap" : "wrap",
              }}
            >
              <div>{t("app.lastLaunch")}</div>
              <div>{getStatusText(lastRunStatus)}</div>
              <TestStatus
                status={lastRunStatus === "unknown" ? "" : lastRunStatus}
              />
            </Navbar.Heading>

            {use_end_test_sound && (
              <PlaySound key="sound" status={lastRunStatus} />
            )}

            {wide && <Navbar.Divider />}

            <Navbar.Heading style={{ whiteSpace: "nowrap" }}>
              {t("app.duration")}: {lastRunDuration}s
            </Navbar.Heading>
          </div>

          <Navbar.Divider />
        </Navbar.Group>

        <Navbar.Group align={Alignment.RIGHT}>
<<<<<<< HEAD
          {hardpyConfig && hardpyConfig.current_test_config && (
            <Button
              className="bp3-minimal"
              text={hardpyConfig.current_test_config}
=======
          {appConfig && appConfig.current_test_config && (
            <Button
              className="bp3-minimal"
              text={appConfig.current_test_config}
>>>>>>> 085c421a
              icon="projects"
              disabled={lastRunStatus === "run"}
              onClick={() => setShowConfigOverlay(true)}
              style={{
                marginRight: "8px",
                fontWeight: "bold",
<<<<<<< HEAD
                color: lastRunStatus === "run" ? Colors.GRAY3 : Colors.BLUE3
=======
                color: lastRunStatus === "run" ? Colors.GRAY3 : Colors.BLUE3,
>>>>>>> 085c421a
              }}
            />
          )}
          <Popover content={renderSettingsMenu()}>
            <Button className="bp3-minimal" icon="cog" />
          </Popover>
        </Navbar.Group>
      </Navbar>

<<<<<<< HEAD
      <div
        style={{
          marginTop: '60px',
        }}
      >
        {renderNavStatusTags()}
      </div>

      {/* Tests panel */}
      <div className={Classes.DRAWER_BODY} style={{ marginBottom: "140px" }}>
        {renderDbContent()}
      </div>

      {/* Footer */}

      <div className={`${Classes.DRAWER_FOOTER} hardpy-footer`}>
        <div className="hardpy-footer-progress">
          <ProgressView percentage={lastProgress} status={lastRunStatus} />
        </div>
        <div className="hardpy-footer-button">
          <StartStopButton testing_status={lastRunStatus} />
        </div>
      </div>

      {/* Test Config Selection Overlay */}
      {hardpyConfig && (
        <TestConfigOverlay
          isOpen={showConfigOverlay}
          testConfigs={hardpyConfig.test_configs || []}
          currentConfig={hardpyConfig.current_test_config}
=======
      {/* Main content area with test suites and results */}
      <div
        className={Classes.DRAWER_BODY}
        style={{
          marginBottom: "60px",
          paddingBottom: useBigButton ? "120px" : "80px",
        }}
      >
        {renderDbContent()}
      </div>

      {/* Footer with progress bar and control buttons */}
      {isConfigLoaded && (
        <div
          className={Classes.DRAWER_FOOTER}
          style={{
            width: "100%",
            display: "flex",
            flexDirection: "column",
            position: "fixed",
            bottom: 0,
            background: Colors.LIGHT_GRAY5,
            margin: "auto",
          }}
        >
          {useBigButton ? (
            <>
              <div
                style={{
                  width: "100%",
                  padding: "10px 20px 0px 20px",
                }}
              >
                <ProgressView
                  percentage={lastProgress}
                  status={lastRunStatus}
                />
              </div>
              <div
                style={{
                  width: "100%",
                  padding: "10px 20px",
                  display: "flex",
                  justifyContent: "center",
                }}
              >
                <div style={{ width: "100%" }}>
                  <StartStopButton
                    testing_status={lastRunStatus}
                    useBigButton={true}
                    manualCollectMode={manualCollectMode}
                    onTestRunStart={handleTestRunStart}
                  />
                </div>
              </div>
            </>
          ) : (
            <div
              style={{
                width: "100%",
                display: "flex",
                flexDirection: "row",
              }}
            >
              <div
                style={{
                  flexDirection: "column",
                  flexGrow: 1,
                  flexShrink: 1,
                  marginTop: "auto",
                  marginBottom: "auto",
                  padding: "20px",
                }}
              >
                <ProgressView
                  percentage={lastProgress}
                  status={lastRunStatus}
                />
              </div>
              <div style={{ flexDirection: "column" }}>
                <StartStopButton
                  testing_status={lastRunStatus}
                  useBigButton={false}
                  manualCollectMode={manualCollectMode}
                  onTestRunStart={handleTestRunStart}
                />
              </div>
            </div>
          )}
        </div>
      )}

      {/* Test Config Selection Overlay */}
      {appConfig && (
        <TestConfigOverlay
          isOpen={showConfigOverlay}
          testConfigs={appConfig.test_configs || []}
          currentConfig={appConfig.current_test_config}
>>>>>>> 085c421a
          isTestRunning={lastRunStatus === "run"}
          onSelect={handleConfigSelection}
          onClose={() => setShowConfigOverlay(false)}
        />
      )}

<<<<<<< HEAD
      {/* Test Completion Overlay */}
      <TestCompletionOverlay
        isVisible={showCompletionOverlay}
        testPassed={testCompletionData?.testPassed || false}
        failedTestCases={testCompletionData?.failedTestCases || []}
        onDismiss={() => {
          setShowCompletionOverlay(false);
          setTestCompletionData(null);
        }}
=======
      {/* Test Completion ModalResult */}
      <TestCompletionModalResult
        isVisible={showCompletionModalResult}
        testPassed={testCompletionData?.testPassed || false}
        testStopped={testCompletionData?.testStopped || false}
        failedTestCases={testCompletionData?.failedTestCases || []}
        stoppedTestCase={testCompletionData?.stoppedTestCase}
        onDismiss={handleModalResultDismiss}
        onVisibilityChange={handleModalResultVisibilityChange}
        autoDismissPass={
          appConfig?.frontend?.modal_result?.auto_dismiss_pass ?? true
        }
        autoDismissTimeout={
          appConfig?.frontend?.modal_result?.auto_dismiss_timeout ?? 5
        }
>>>>>>> 085c421a
      />
    </div>
  );
}

export default App;<|MERGE_RESOLUTION|>--- conflicted
+++ resolved
@@ -15,7 +15,6 @@
   H2,
   Popover,
   Card,
-  Tag,
 } from "@blueprintjs/core";
 
 import StartStopButton from "./button/StartStop";
@@ -25,18 +24,12 @@
 import TestStatus from "./hardpy_test_view/TestStatus";
 import ReloadAlert from "./restart_alert/RestartAlert";
 import PlaySound from "./hardpy_test_view/PlaySound";
-<<<<<<< HEAD
-import TestConfigOverlay from "./config_selection/TestConfigOverlay";
-import TestCompletionOverlay from "./test_completion/TestCompletionOverlay";
-=======
 import TestConfigOverlay from "./hardpy_test_view/TestConfigOverlay";
 import TestCompletionModalResult from "./hardpy_test_view/TestCompletionModalResult";
->>>>>>> 085c421a
 
 import { useAllDocs } from "use-pouchdb";
 
 import "./App.css";
-import { isDialogOpen } from "./dialogueUtils";
 
 const WINDOW_WIDTH_THRESHOLDS = {
   ULTRAWIDE: 490,
@@ -193,14 +186,6 @@
 
   // Test config selection state
   const [showConfigOverlay, setShowConfigOverlay] = React.useState(false);
-<<<<<<< HEAD
-  const [hardpyConfig, setHardpyConfig] = React.useState<any>(null);
-
-  // Test completion overlay state
-  const [showCompletionOverlay, setShowCompletionOverlay] = React.useState(false);
-  const [testCompletionData, setTestCompletionData] = React.useState<{
-    testPassed: boolean;
-=======
 
   // Test completion ModalResult state
   const [showCompletionModalResult, setShowCompletionModalResult] =
@@ -208,20 +193,16 @@
   const [testCompletionData, setTestCompletionData] = React.useState<{
     testPassed: boolean;
     testStopped: boolean;
->>>>>>> 085c421a
     failedTestCases: Array<{
       moduleName: string;
       caseName: string;
       assertionMsg?: string;
     }>;
-<<<<<<< HEAD
-=======
     stoppedTestCase?: {
       moduleName: string;
       caseName: string;
       assertionMsg?: string;
     };
->>>>>>> 085c421a
   } | null>(null);
 
   const startTimeRef = React.useRef<number | null>(null);
@@ -394,34 +375,6 @@
   const ultrawide = useWindowWide(WINDOW_WIDTH_THRESHOLDS.ULTRAWIDE);
   const wide = useWindowWide(WINDOW_WIDTH_THRESHOLDS.WIDE);
 
-<<<<<<< HEAD
-  // Handler for test config selection
-  const handleConfigSelection = async (configName: string) => {
-    // Prevent config changes during test runs
-    if (lastRunStatus === "run") {
-      console.warn("Cannot change test config while test is running");
-      return;
-    }
-    
-    try {
-      // Update the backend with the selected config
-      const response = await fetch(`/api/set_test_config/${encodeURIComponent(configName)}`, {
-        method: 'POST',
-      });
-      
-      if (response.ok) {
-        // Update local state
-        setHardpyConfig(prev => ({ ...prev, current_test_config: configName }));
-        setShowConfigOverlay(false);
-      } else {
-        console.error('Failed to set test config');
-      }
-    } catch (error) {
-      console.error('Error setting test config:', error);
-    }
-  };
-
-=======
   /**
    * Handles ModalResult visibility changes and updates global state
    */
@@ -483,7 +436,6 @@
    * Manages test execution timer and duration calculation
    * Updates the test duration every second while test is running
    */
->>>>>>> 085c421a
   React.useEffect(() => {
     if (lastRunStatus === "run") {
       if (startTimeRef.current !== null) {
@@ -512,61 +464,6 @@
     }
   }, [lastRunStatus]);
 
-<<<<<<< HEAD
-  // Load HardPy config on startup
-  React.useEffect(() => {
-    const loadConfig = async () => {
-      try {
-        const response = await fetch("/api/hardpy_config");
-        const config = await response.json();
-        setHardpyConfig(config);
-
-        // Initialize sound setting from TOML config
-        if (config.sound_on !== undefined) {
-          setUseEndTestSound(config.sound_on);
-        }
-
-        // Show overlay if no current test config is selected
-        if (!config.current_test_config && config.test_configs && config.test_configs.length > 0) {
-          setShowConfigOverlay(true);
-        }
-      } catch (error) {
-        console.error("Failed to load HardPy config:", error);
-      }
-    };
-
-    loadConfig();
-  }, []);
-
-  // Load custom CSS from project directory
-  React.useEffect(() => {
-    const loadCustomCSS = async () => {
-      try {
-        const response = await fetch("/api/custom_css");
-        if (response.ok) {
-          const cssText = await response.text();
-          if (cssText) {
-            const style = document.createElement('style');
-            style.setAttribute('id', 'hardpy-custom-css');
-            style.textContent = cssText;
-            document.head.appendChild(style);
-          }
-        }
-      } catch (error) {
-        console.error("Failed to load custom CSS:", error);
-      }
-    };
-
-    loadCustomCSS();
-  }, []);
-
-  // Close config overlay when test starts running
-  React.useEffect(() => {
-    if (lastRunStatus === "run" && showConfigOverlay) {
-      setShowConfigOverlay(false);
-    }
-  }, [lastRunStatus, showConfigOverlay]);
-=======
   /**
    * Finds the index of a row in a list based on its ID
    * @param {Array} rows - The list of rows to search
@@ -581,7 +478,6 @@
     }
     return -1;
   }
->>>>>>> 085c421a
 
   const { rows, state, loading, error } = useAllDocs({
     include_docs: true,
@@ -626,12 +522,6 @@
       }
     }
 
-<<<<<<< HEAD
-    // Detect test completion and show overlay (only if enabled in config)
-    const prevStatus = lastRunStatus;
-    if (prevStatus === "run" && (status === "passed" || status === "failed") && !showCompletionOverlay && hardpyConfig?.enable_test_pass_fail_modal) {
-      const testPassed = status === "passed";
-=======
     // Extract all available tests and detect structure changes
     if (db_row.modules) {
       const allAvailableTests: string[] = [];
@@ -695,25 +585,16 @@
     ) {
       const testPassed = status === "passed";
       const testStopped = status === "stopped";
->>>>>>> 085c421a
       const failedTestCases: Array<{
         moduleName: string;
         caseName: string;
         assertionMsg?: string;
       }> = [];
 
-<<<<<<< HEAD
-      // Extract failed test cases if test failed
-      if (!testPassed && db_row.modules) {
-        Object.entries(db_row.modules).forEach(([moduleId, module]: [string, any]) => {
-          if (module.cases) {
-            Object.entries(module.cases).forEach(([caseId, testCase]: [string, any]) => {
-=======
       if (!testPassed && !testStopped && db_row.modules) {
         Object.entries(db_row.modules).forEach(([moduleId, module]) => {
           if (module.cases) {
             Object.entries(module.cases).forEach(([caseId, testCase]) => {
->>>>>>> 085c421a
               if (testCase.status === "failed") {
                 failedTestCases.push({
                   moduleName: module.name || moduleId,
@@ -726,15 +607,6 @@
         });
       }
 
-<<<<<<< HEAD
-      setTestCompletionData({
-        testPassed,
-        failedTestCases,
-      });
-      setShowCompletionOverlay(true);
-    }
-
-=======
       const stoppedTestCase = testStopped
         ? findStoppedTestCase(db_row)
         : undefined;
@@ -749,7 +621,6 @@
     }
 
     // Handle authentication state based on database connection
->>>>>>> 085c421a
     if (state === "error") {
       setIsAuthenticated(false);
     } else if (isAuthenticated === false) {
@@ -762,35 +633,13 @@
     lastProgress,
     lastRunDuration,
     isAuthenticated,
-<<<<<<< HEAD
-    showCompletionOverlay,
-=======
     appConfig,
     showCompletionModalResult,
     syncDocumentId,
     selectedTests.length,
     previousTestStructure,
     filterSelectedTests,
->>>>>>> 085c421a
   ]);
-
-  React.useEffect(() => {
-    const handleKeyDown = (e: KeyboardEvent) => {
-      if (isDialogOpen()) {
-        return;
-      }
-
-      if (e.key === "ArrowLeft") {
-        e.preventDefault();
-        setShowConfigOverlay(true);
-      }
-    };
-
-    window.addEventListener("keydown", handleKeyDown);
-    return () => {
-      window.removeEventListener("keydown", handleKeyDown);
-    };
-  }, []);
 
   /**
    * Handles selection change from SuiteList
@@ -861,43 +710,6 @@
     const testRunData: TestRunI = document_row.doc as TestRunI;
 
     return (
-<<<<<<< HEAD
-      <div>
-        {rows.map((row) => (
-          <div key={row.id} style={{ display: "flex", flexDirection: "row" }}>
-            {(ultrawide || !use_debug_info) && (
-              <Card
-                style={{
-                  flexDirection: "column",
-                  padding: "20px",
-                  flexGrow: 1,
-                  flexShrink: 1,
-                  marginTop: "20px",
-                  marginBottom: "20px",
-                }}
-              >
-                <SuiteList
-                  db_state={row.doc as TestRunI}
-                  defaultClose={!ultrawide}
-                  currentTestConfig={hardpyConfig?.current_test_config}
-                ></SuiteList>
-              </Card>
-            )}
-            {use_debug_info && (
-              <Card
-                style={{
-                  flexDirection: "column",
-                  padding: "20px",
-                  marginTop: "20px",
-                  marginBottom: "20px",
-                }}
-              >
-                <pre>{JSON.stringify(row.doc, null, 2)}</pre>
-              </Card>
-            )}
-          </div>
-        ))}
-=======
       <div style={{ marginTop: "40px" }}>
         <div
           key={document_row.id}
@@ -942,7 +754,6 @@
             </Card>
           )}
         </div>
->>>>>>> 085c421a
       </div>
     );
   };
@@ -996,48 +807,6 @@
     return t(STATUS_MAP[status]);
   };
 
-<<<<<<< HEAD
-  const renderNavStatusTags = (): JSX.Element => {
-    if (rows.length === 0) {
-      return <div></div>;
-    }
-
-    const db_row = rows[0].doc as TestRunI;
-    const nav_status = db_row.nav_status;
-    if (!nav_status) {
-      return <div></div>;
-    }
-
-    const tags = Object.entries(nav_status).map(([key, value]) => {
-      if (typeof value !== "object") {
-        return null;
-      }
-
-      if (Object.keys(value).length === 0) {
-        return null;
-      }
-
-      if (!value.display) {
-        return null;
-      }
-
-      const statusName = value.name || key;
-      let statusValue = "unknown";
-      if (typeof value.value === "string") {
-        statusValue = value.value;
-      } else if (typeof value.value === "boolean") {
-        statusValue = value.value.toString();
-      }
-
-      return (
-        <Tag key={key} minimal>
-          {statusName}: {statusValue}
-        </Tag>
-      );
-    });
-
-    return <div style={{ display: "flex", gap: "10px", flexWrap: "wrap" }}>{tags}</div>;
-=======
   const useBigButton = appConfig?.frontend?.full_size_button !== false;
 
   /**
@@ -1046,7 +815,6 @@
   const handleModalResultDismiss = () => {
     setShowCompletionModalResult(false);
     setTestCompletionData(null);
->>>>>>> 085c421a
   };
 
   return (
@@ -1112,28 +880,17 @@
         </Navbar.Group>
 
         <Navbar.Group align={Alignment.RIGHT}>
-<<<<<<< HEAD
-          {hardpyConfig && hardpyConfig.current_test_config && (
-            <Button
-              className="bp3-minimal"
-              text={hardpyConfig.current_test_config}
-=======
           {appConfig && appConfig.current_test_config && (
             <Button
               className="bp3-minimal"
               text={appConfig.current_test_config}
->>>>>>> 085c421a
               icon="projects"
               disabled={lastRunStatus === "run"}
               onClick={() => setShowConfigOverlay(true)}
               style={{
                 marginRight: "8px",
                 fontWeight: "bold",
-<<<<<<< HEAD
-                color: lastRunStatus === "run" ? Colors.GRAY3 : Colors.BLUE3
-=======
                 color: lastRunStatus === "run" ? Colors.GRAY3 : Colors.BLUE3,
->>>>>>> 085c421a
               }}
             />
           )}
@@ -1143,38 +900,6 @@
         </Navbar.Group>
       </Navbar>
 
-<<<<<<< HEAD
-      <div
-        style={{
-          marginTop: '60px',
-        }}
-      >
-        {renderNavStatusTags()}
-      </div>
-
-      {/* Tests panel */}
-      <div className={Classes.DRAWER_BODY} style={{ marginBottom: "140px" }}>
-        {renderDbContent()}
-      </div>
-
-      {/* Footer */}
-
-      <div className={`${Classes.DRAWER_FOOTER} hardpy-footer`}>
-        <div className="hardpy-footer-progress">
-          <ProgressView percentage={lastProgress} status={lastRunStatus} />
-        </div>
-        <div className="hardpy-footer-button">
-          <StartStopButton testing_status={lastRunStatus} />
-        </div>
-      </div>
-
-      {/* Test Config Selection Overlay */}
-      {hardpyConfig && (
-        <TestConfigOverlay
-          isOpen={showConfigOverlay}
-          testConfigs={hardpyConfig.test_configs || []}
-          currentConfig={hardpyConfig.current_test_config}
-=======
       {/* Main content area with test suites and results */}
       <div
         className={Classes.DRAWER_BODY}
@@ -1273,24 +998,12 @@
           isOpen={showConfigOverlay}
           testConfigs={appConfig.test_configs || []}
           currentConfig={appConfig.current_test_config}
->>>>>>> 085c421a
           isTestRunning={lastRunStatus === "run"}
           onSelect={handleConfigSelection}
           onClose={() => setShowConfigOverlay(false)}
         />
       )}
 
-<<<<<<< HEAD
-      {/* Test Completion Overlay */}
-      <TestCompletionOverlay
-        isVisible={showCompletionOverlay}
-        testPassed={testCompletionData?.testPassed || false}
-        failedTestCases={testCompletionData?.failedTestCases || []}
-        onDismiss={() => {
-          setShowCompletionOverlay(false);
-          setTestCompletionData(null);
-        }}
-=======
       {/* Test Completion ModalResult */}
       <TestCompletionModalResult
         isVisible={showCompletionModalResult}
@@ -1306,7 +1019,6 @@
         autoDismissTimeout={
           appConfig?.frontend?.modal_result?.auto_dismiss_timeout ?? 5
         }
->>>>>>> 085c421a
       />
     </div>
   );
