--- conflicted
+++ resolved
@@ -2,13 +2,10 @@
 
 Versions follow [Semantic Versioning](https://semver.org/): `<major>.<minor>.<patch>`.
 
-<<<<<<< HEAD
 * Add status display in words depending on the testing status.
   [[PR-165](https://github.com/everypinio/hardpy/pull/165)]
-=======
 * Add a timeout to the `load` function of the `StandCloudLoader` class.
   [[PR-166](https://github.com/everypinio/hardpy/pull/166)]
->>>>>>> f2c39e1d
 * Fix logic for processing spacebar pressing.
   [[PR-164](https://github.com/everypinio/hardpy/pull/164)]
 * Fix the display of the module duration after the operator panel has been restarted.
