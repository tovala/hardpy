--- conflicted
+++ resolved
@@ -287,7 +287,6 @@
             case ExitCode.TESTS_FAILED:
                 return TestStatus.FAILED
             case ExitCode.INTERRUPTED:
-<<<<<<< HEAD
                 reporter = RunnerReporter()
                 for module_id, module_data in self._results.items():
                     self._log.info(self._results.items())
@@ -303,11 +302,8 @@
                                 )
                                 reporter.set_doc_value(key_2, TestStatus.STOPPED)
                                 self._reporter.update_db_by_doc()
-                                return RunStatus.STOPPED
-                return RunStatus.STOPPED
-=======
+                                return TestStatus.STOPPED
                 return TestStatus.STOPPED
->>>>>>> 2c2d7523
             case _:
                 return TestStatus.ERROR
 
