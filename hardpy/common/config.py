# Copyright (c) 2024 Everypin
# GNU General Public License v3.0 (see LICENSE or https://www.gnu.org/licenses/gpl-3.0.txt)
from __future__ import annotations

from logging import getLogger
from pathlib import Path

import tomli
import tomli_w
from pydantic import BaseModel, ConfigDict, Field, ValidationError

from hardpy.common.singleton import SingletonMeta

logger = getLogger(__name__)


class DatabaseConfig(BaseModel):
    """Database configuration."""

    model_config = ConfigDict(extra="forbid")

    user: str = "dev"
    password: str = "dev"
    host: str = "localhost"
    port: int = 5984
    doc_id: str = Field(exclude=True, default="")
    url: str = Field(exclude=True, default="")

    def model_post_init(self, __context) -> None:  # noqa: ANN001,PYI063
        """Get database connection url."""
        self.url = self.get_url()

    def get_url(self) -> str:
        """Get database connection url.

        Returns:
            str: database connection url
        """
        credentials = f"{self.user}:{self.password}"
        uri = f"{self.host}:{self.port!s}"
        return f"http://{credentials}@{uri}/"


class FrontendConfig(BaseModel):
    """Frontend configuration."""

    model_config = ConfigDict(extra="forbid")

    host: str = "localhost"
    port: int = 8000
    language: str = "en"
<<<<<<< HEAD
    full_size_button: bool = False
=======
    modal_result: ModalResultConfig = Field(default_factory=lambda: ModalResultConfig())


class ModalResultConfig(BaseModel):
    """Modal result configuration."""

    model_config = ConfigDict(extra="forbid")

    enabled: bool = False
    auto_dismiss_pass: bool = True
    auto_dismiss_timeout: int = 5
>>>>>>> 90f1b6d5


class StandCloudConfig(BaseModel):
    """StandCloud configuration."""

    model_config = ConfigDict(extra="forbid")

    address: str = ""
    connection_only: bool = False


class HardpyConfig(BaseModel, extra="allow"):
    """HardPy configuration."""

    model_config = ConfigDict(extra="forbid")

    title: str = "HardPy TOML config"
    tests_name: str = ""
    database: DatabaseConfig = DatabaseConfig()
    frontend: FrontendConfig = FrontendConfig()
    stand_cloud: StandCloudConfig = StandCloudConfig()

    def model_post_init(self, __context) -> None:  # noqa: ANN001,PYI063
        """Get database document name."""
        self.database.doc_id = self.get_doc_id()

    def get_doc_id(self) -> str:
        """Update database document name."""
        return f"{self.frontend.host}_{self.frontend.port}"


class ConfigManager(metaclass=SingletonMeta):
    """HardPy configuration manager."""

    def __init__(self) -> None:
        self._config = HardpyConfig()
        self._test_path = Path.cwd()

    @property
    def config(self) -> HardpyConfig:
        """Get HardPy configuration.

        Returns:
            HardpyConfig: HardPy configuration
        """
        return self._config

    @property
    def tests_path(self) -> Path:
        """Get tests path.

        Returns:
            Path: HardPy tests path
        """
        return self._tests_path

    def init_config(  # noqa: PLR0913
        self,
        tests_name: str,
        database_user: str,
        database_password: str,
        database_host: str,
        database_port: int,
        frontend_host: str,
        frontend_port: int,
        frontend_language: str,
        full_size_button: bool,
        sc_address: str = "",
        sc_connection_only: bool = False,
        modal_result_enabled: bool = True,
        modal_result_auto_dismiss_pass: bool = True,
        modal_result_auto_dismiss_timeout: int = 5000,
    ) -> None:
        """Initialize the HardPy configuration.

        Only call once to create a configuration.

        Args:
            tests_name (str): Tests suite name.
            database_user (str): Database user name.
            database_password (str): Database password.
            database_host (str): Database host.
            database_port (int): Database port.
            frontend_host (str): Operator panel host.
            frontend_port (int): Operator panel port.
            frontend_language (str): Operator panel language.
            full_size_button (bool): Operator panel big button.
            sc_address (str): StandCloud address.
            sc_connection_only (bool): StandCloud check availability.
            modal_result_enabled (bool): Enable/disable completion modal.
            modal_result_auto_dismiss_pass (bool): Auto-dismiss PASS entries.
            modal_result_auto_dismiss_timeout (int): Auto-dismiss timeout in s.
        """
        self._config.tests_name = tests_name
        self._config.frontend.host = frontend_host
        self._config.frontend.port = frontend_port
        self._config.frontend.language = frontend_language
<<<<<<< HEAD
        self._config.frontend.full_size_button = full_size_button
=======
        self._config.frontend.modal_result.enabled = modal_result_enabled
        self._config.frontend.modal_result.auto_dismiss_pass = (
            modal_result_auto_dismiss_pass
        )
        self._config.frontend.modal_result.auto_dismiss_timeout = (
            modal_result_auto_dismiss_timeout
        )
>>>>>>> 90f1b6d5
        self._config.database.user = database_user
        self._config.database.password = database_password
        self._config.database.host = database_host
        self._config.database.port = database_port
        self._config.database.doc_id = self._config.get_doc_id()
        self._config.database.url = self._config.database.get_url()
        self._config.stand_cloud.address = sc_address
        self._config.stand_cloud.connection_only = sc_connection_only

    def create_config(self, parent_dir: Path) -> None:
        """Create HardPy configuration.

        Args:
            parent_dir (Path): Configuration file parent directory.
        """
        config = self._config
        if not self._config.stand_cloud.address:
            del config.stand_cloud
        if not self._config.tests_name:
            del config.tests_name
        if not self._config.database.doc_id:
            del config.database.doc_id
        config_str = tomli_w.dumps(config.model_dump())
        with Path.open(parent_dir / "hardpy.toml", "w") as file:
            file.write(config_str)

    def read_config(self, toml_path: Path) -> HardpyConfig | None:
        """Read HardPy configuration.

        Args:
            toml_path (Path): hardpy.toml file path.

        Returns:
            HardpyConfig | None: HardPy configuration
        """
        self._tests_path = toml_path
        toml_file = toml_path / "hardpy.toml"
        if not toml_file.exists():
            return None
        try:
            with Path.open(toml_path / "hardpy.toml", "rb") as f:
                toml_data = tomli.load(f)
        except tomli.TOMLDecodeError as exc:
            msg = f"Error parsing TOML: {exc}"
            logger.exception(msg)
            return None

        try:
            self._config = HardpyConfig(**toml_data)
        except ValidationError:
            logger.exception("Error parsing TOML")
            return None
        return self._config<|MERGE_RESOLUTION|>--- conflicted
+++ resolved
@@ -49,9 +49,7 @@
     host: str = "localhost"
     port: int = 8000
     language: str = "en"
-<<<<<<< HEAD
     full_size_button: bool = False
-=======
     modal_result: ModalResultConfig = Field(default_factory=lambda: ModalResultConfig())
 
 
@@ -63,7 +61,6 @@
     enabled: bool = False
     auto_dismiss_pass: bool = True
     auto_dismiss_timeout: int = 5
->>>>>>> 90f1b6d5
 
 
 class StandCloudConfig(BaseModel):
@@ -161,9 +158,7 @@
         self._config.frontend.host = frontend_host
         self._config.frontend.port = frontend_port
         self._config.frontend.language = frontend_language
-<<<<<<< HEAD
         self._config.frontend.full_size_button = full_size_button
-=======
         self._config.frontend.modal_result.enabled = modal_result_enabled
         self._config.frontend.modal_result.auto_dismiss_pass = (
             modal_result_auto_dismiss_pass
@@ -171,7 +166,6 @@
         self._config.frontend.modal_result.auto_dismiss_timeout = (
             modal_result_auto_dismiss_timeout
         )
->>>>>>> 90f1b6d5
         self._config.database.user = database_user
         self._config.database.password = database_password
         self._config.database.host = database_host
