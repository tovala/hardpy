--- conflicted
+++ resolved
@@ -103,11 +103,11 @@
 See the [StandCloud](./../documentation/stand_cloud.md) section and the
 [StandCloud example](./../examples/stand_cloud.md) for more information.
 
-<<<<<<< HEAD
 ## Logging approaches in HardPy
 
 **HardPy** provides several methods for logging and user interaction during testing.
-Choose the appropriate method based on whether you need to store information in the database or just display messages to the operator.
+Choose the appropriate method based on whether you need to store information in the
+database or just display messages to the operator.
 
 ### Database logging with set_message
 
@@ -126,10 +126,14 @@
 
 ### Interactive dialogs with run_dialog_box
 
-The [run_dialog_box](./../documentation/pytest_hardpy.md#run_dialog_box) function creates dialog boxes for operator input with various widgets (text, numeric, checkboxes).
+The [run_dialog_box](./../documentation/pytest_hardpy.md#run_dialog_box)
+function creates dialog boxes for operator input with various widgets (text, numeric, checkboxes).
 Supports titles, images, and HTML content.
 Can be used to notify and interact with the user, but does not save the information in the report.
-The user can save the information separately using the [set_case_artifact](./../documentation/pytest_hardpy.md#set_case_artifact),  [set_module_artifact](./../documentation/pytest_hardpy.md#set_module_artifact) or [set_run_artifact](./../documentation/pytest_hardpy.md#set_run_artifact) functions.
+The user can save the information separately using the
+[set_case_artifact](./../documentation/pytest_hardpy.md#set_case_artifact),
+[set_module_artifact](./../documentation/pytest_hardpy.md#set_module_artifact) or
+[set_run_artifact](./../documentation/pytest_hardpy.md#set_run_artifact) functions.
 Essential for manual equipment verification, test configuration confirmation, and safety checks.
 
 ```python
@@ -145,8 +149,12 @@
 
 ### Operator messages with set_operator_message
 
-The [set_operator_message](./../documentation/pytest_hardpy.md#set_operator_message) function displays non-interactive notifications without database storage.
-The user can save the information separately using the [set_case_artifact](./../documentation/pytest_hardpy.md#set_case_artifact),  [set_module_artifact](./../documentation/pytest_hardpy.md#set_module_artifact) or [set_run_artifact](./../documentation/pytest_hardpy.md#set_run_artifact) functions.
+The [set_operator_message](./../documentation/pytest_hardpy.md#set_operator_message)
+function displays non-interactive notifications without database storage.
+The user can save the information separately using the
+[set_case_artifact](./../documentation/pytest_hardpy.md#set_case_artifact),
+[set_module_artifact](./../documentation/pytest_hardpy.md#set_module_artifact) or
+[set_run_artifact](./../documentation/pytest_hardpy.md#set_run_artifact) functions.
 Can be used to notify and interact with the user, but does not save the information in the report.
 Supports titles, images, and HTML content, with optional blocking until dismissed.
 Ideal for equipment setup instructions, test phase transitions, and important warnings.
@@ -168,9 +176,8 @@
 | `set_message`           | Yes              | No               | Permanent logs |
 | `run_dialog_box`        | No               | Yes              | Test steps requiring input |
 | `set_operator_message`  | No               | No               | Important notifications |
-=======
+
 ## Reading test result from StandCloud
 
 **HardPy** allows user to read test result from **StandCloud**.
-See the [StandCloud reader](./../examples/stand_cloud_reader.md) for more information.
->>>>>>> c91640ba
+See the [StandCloud reader](./../examples/stand_cloud_reader.md) for more information.