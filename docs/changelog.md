# Changelog

Versions follow [Semantic Versioning](https://semver.org/): `<major>.<minor>.<patch>`.

<<<<<<< HEAD
* Fix capturing exceptions and displaying them in the operator panel.
=======
* Add dialog box with radiobutton and checkbox.
>>>>>>> 19d1a170

## HardPy 0.4.0

* Add base dialog box, text input and numeric input.
* Add dialog box invocation functionality.
* Add a socket mechanism to transfer data from the uvicorn server to the pytest subprocess.

## HardPy 0.3.0

* Add implementation of test dependencies without using third party plugins.
* Reduce the number of database calls.
* Speed up test collection.

## HardPy 0.2.0

* Add documentation site.
* Remove the ability to access the HardpyPlugin. Users can now only register through the ini file.

## HardPy 0.1.0

* Add pytest-hardpy and hardpy panel into one package.
* Add frontend data synchronization via CouchDB data replication to PouchDB.
* Add documentation.
* CouchDB is main database.<|MERGE_RESOLUTION|>--- conflicted
+++ resolved
@@ -2,11 +2,8 @@
 
 Versions follow [Semantic Versioning](https://semver.org/): `<major>.<minor>.<patch>`.
 
-<<<<<<< HEAD
 * Fix capturing exceptions and displaying them in the operator panel.
-=======
 * Add dialog box with radiobutton and checkbox.
->>>>>>> 19d1a170
 
 ## HardPy 0.4.0
 
