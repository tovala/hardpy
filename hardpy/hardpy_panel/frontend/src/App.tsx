// Copyright (c) 2024 Everypin
// GNU General Public License v3.0 (see LICENSE or https://www.gnu.org/licenses/gpl-3.0.txt)

import * as React from "react";
import { useTranslation } from "react-i18next";

import {
  Button,
  Navbar,
  Alignment,
  Classes,
  Colors,
  Menu,
  MenuItem,
  H2,
  Popover,
  Card,
} from "@blueprintjs/core";

import StartStopButton from "./button/StartStop";
import { TestRunI } from "./hardpy_test_view/SuiteList";
import SuiteList from "./hardpy_test_view/SuiteList";
import ProgressView from "./progress/ProgressView";
import TestStatus from "./hardpy_test_view/TestStatus";
import ReloadAlert from "./restart_alert/RestartAlert";
import PlaySound from "./hardpy_test_view/PlaySound";

import { useAllDocs } from "use-pouchdb";

import "./App.css";

const WINDOW_WIDTH_THRESHOLDS = {
  ULTRAWIDE: 490,
  WIDE: 400,
};

/**
 * Main component of the GUI.
 * @returns {JSX.Element} The main application component.
 */
function App(): JSX.Element {
  const { t } = useTranslation();
  const [use_end_test_sound, setUseEndTestSound] = React.useState(false);
  const [use_debug_info, setUseDebugInfo] = React.useState(false);

  const [lastRunStatus, setLastRunStatus] = React.useState("");
  const [lastProgress, setProgress] = React.useState(0);
  const [isAuthenticated, setIsAuthenticated] = React.useState(true);
  const [lastRunDuration, setLastRunDuration] = React.useState<number>(0);

  /**
   * Custom hook to determine if the window width is greater than a specified size.
   * @param {number} size - The width threshold to compare against.
   * @returns {boolean} True if the window width is greater than the specified size, otherwise false.
   */
  const useWindowWide = (size: number): boolean => {
    const [width, setWidth] = React.useState(0);

    React.useEffect(() => {
      function handleResize() {
        setWidth(window.innerWidth);
      }

      window.addEventListener("resize", handleResize);

      handleResize();

      return () => {
        window.removeEventListener("resize", handleResize);
      };
    }, [setWidth]);

    return width > size;
  };

  const ultrawide = useWindowWide(WINDOW_WIDTH_THRESHOLDS.ULTRAWIDE);
  const wide = useWindowWide(WINDOW_WIDTH_THRESHOLDS.WIDE);

  /**
   * Custom hook to render data from the database.
   * @returns {JSX.Element} The rendered database content or a loading/error message.
   */
  const useRenderDb = (): JSX.Element => {
    const { rows, state, loading, error } = useAllDocs({
      include_docs: true,
    });

    React.useEffect(() => {
      if (state === "error") {
        setIsAuthenticated(false);
      } else if (isAuthenticated === false) {
        setIsAuthenticated(true);
      }
    }, [state]);

    if (loading && rows.length === 0) {
      return (
        <Card style={{ marginTop: "60px" }}>
          <H2>{t("app.connection")}</H2>
        </Card>
      );
    }

    if (state === "error") {
      return (
        <Card style={{ marginTop: "60px" }}>
          <H2>{t("app.dbError")}</H2>
          {error && <p>{error.message}</p>}
        </Card>
      );
    }

    if (rows.length === 0) {
      return (
        <Card style={{ marginTop: "60px" }}>
          <H2>{t("app.noEntries")}</H2>
        </Card>
      );
    }

    /* Assume it is only one */
    const db_row = rows[0].doc as TestRunI;
    const status = db_row.status;
    if (status && status != lastRunStatus) {
      setLastRunStatus(status);
    }

    const progress = db_row.progress;
    if (progress && progress != lastProgress) {
      setProgress(progress);
    }

    // Calculate test run duration
    let duration = 0;
    if (db_row.start_time && db_row.stop_time) {
      // Completed test run
      duration = db_row.stop_time - db_row.start_time;
    } else if (db_row.start_time && status === "run") {
      // Active test run - calculate current duration
      const currentTimeInSeconds = Math.floor(Date.now() / 1000);
      duration = currentTimeInSeconds - db_row.start_time;
    }

    // Update duration state if changed
    if (duration !== lastRunDuration) {
      setLastRunDuration(duration);
    }

    return (
      <div style={{ marginTop: "40px" }}>
        {rows.map((row) => (
          <div key={row.id} style={{ display: "flex", flexDirection: "row" }}>
            {(ultrawide || !use_debug_info) && (
              <Card
                style={{
                  flexDirection: "column",
                  padding: "20px",
                  flexGrow: 1,
                  flexShrink: 1,
                  marginTop: "20px",
                  marginBottom: "20px",
                }}
              >
                <SuiteList
                  db_state={row.doc as TestRunI}
                  defaultClose={!ultrawide}
                ></SuiteList>
              </Card>
            )}
            {use_debug_info && (
              <Card
                style={{
                  flexDirection: "column",
                  padding: "20px",
                  marginTop: "20px",
                  marginBottom: "20px",
                }}
              >
                <pre>{JSON.stringify(row.doc, null, 2)}</pre>
              </Card>
            )}
          </div>
        ))}
      </div>
    );
  };

  /**
   * Renders the settings menu.
   * @returns {JSX.Element} The settings menu component.
   */
  const renderSettingsMenu = (): JSX.Element => {
    return (
      <Menu>
        <MenuItem
          shouldDismissPopover={false}
          text={use_end_test_sound ? t("app.soundOff") : t("app.soundOn")}
          icon={use_end_test_sound ? "volume-up" : "volume-off"}
          id="use_end_test_sound"
          onClick={() => setUseEndTestSound(!use_end_test_sound)}
        />
        <MenuItem
          shouldDismissPopover={false}
          text={use_debug_info ? t("app.debugOff") : t("app.debugOn")}
          icon={"bug"}
          id="use_debug_info"
          onClick={() => setUseDebugInfo(!use_debug_info)}
        />
      </Menu>
    );
  };

  /**
   * Renders the status of the test run.
   * @param status - The status to render.
   * @returns {string} The status text.
   */
  const getStatusText = (status: string): string => {
    const statusMap: Record<string, string> = {
      ready: t("app.status.ready"),
      run: t("app.status.run"),
      passed: t("app.status.passed"),
      failed: t("app.status.failed"),
      stopped: t("app.status.stopped"),
    };

    return statusMap[status] || status;
  };

  return (
    <div className="App" style={{ minWidth: "310px", margin: "auto" }}>
      {/* Popout elements */}
      <ReloadAlert reload_timeout_s={3} />
      {/* <Notification /> */}

      {/* Header */}
      <Navbar
        fixedToTop={true}
        style={{ background: Colors.LIGHT_GRAY4, margin: "auto" }}
      >
        <Navbar.Group align={Alignment.LEFT}>
          <Navbar.Heading id={"main-heading"}>
            <div className={"logo-smol"}></div>
            {wide && (
              <div>
                <b>{ultrawide ? t("app.title") : "HardPy"}</b>
              </div>
            )}
          </Navbar.Heading>

          {wide && <Navbar.Divider />}

          <div
            style={{
              display: "flex",
              flexDirection: wide ? "row" : "column",
              alignItems: "center",
              gap: wide ? "10px" : "5px",
            }}
          >
            <Navbar.Heading id={"last-exec-heading"}>
              <div>{t("app.lastRun")}</div>
            </Navbar.Heading>
            
            <div 
              id={"glob-test-status"}
              style={{
                display: "flex",
                alignItems: "center",
                gap: "5px"
              }}
            >
              <Navbar.Heading style={{ margin: 0 }}>
                {getStatusText(lastRunStatus)}
              </Navbar.Heading>
              <TestStatus status={lastRunStatus} />
              {use_end_test_sound && (
                <PlaySound key="sound" status={lastRunStatus} />
              )}
            </div>
<<<<<<< HEAD
            
            {wide && lastRunDuration !== null && (
              <Navbar.Divider />
            )}
            
            {lastRunDuration !== null && (
              <Navbar.Heading>
                {t("app.duration")}: {lastRunDuration} {t("app.seconds")}
              </Navbar.Heading>
            )}
=======
            <Navbar.Divider />
            <Navbar.Heading>
              {t("app.duration")}: {lastRunDuration} {t("app.seconds")}
            </Navbar.Heading>
>>>>>>> 61a57d28
          </div>

          <Navbar.Divider />
        </Navbar.Group>

        <Navbar.Group align={Alignment.RIGHT}>
          <Popover content={renderSettingsMenu()}>
            <Button className="bp3-minimal" icon="cog" />
          </Popover>
        </Navbar.Group>
      </Navbar>

      {/* Tests panel */}
      <div className={Classes.DRAWER_BODY} style={{ marginBottom: "60px" }}>
        {useRenderDb()}
      </div>

      {/* Footer */}

      <div
        className={Classes.DRAWER_FOOTER}
        style={{
          width: "100%",
          display: "flex",
          flexDirection: "row",
          position: "fixed",
          bottom: 0,
          background: Colors.LIGHT_GRAY5,
          margin: "auto",
        }}
      >
        <div
          style={{
            flexDirection: "column",
            flexGrow: 1,
            flexShrink: 1,
            marginTop: "auto",
            marginBottom: "auto",
            padding: "20px",
          }}
        >
          <ProgressView percentage={lastProgress} status={lastRunStatus} />
        </div>
        <div style={{ flexDirection: "column" }}>
          <StartStopButton testing_status={lastRunStatus} />
        </div>
      </div>
    </div>
  );
}

export default App;<|MERGE_RESOLUTION|>--- conflicted
+++ resolved
@@ -278,23 +278,10 @@
                 <PlaySound key="sound" status={lastRunStatus} />
               )}
             </div>
-<<<<<<< HEAD
-            
-            {wide && lastRunDuration !== null && (
-              <Navbar.Divider />
-            )}
-            
-            {lastRunDuration !== null && (
-              <Navbar.Heading>
-                {t("app.duration")}: {lastRunDuration} {t("app.seconds")}
-              </Navbar.Heading>
-            )}
-=======
             <Navbar.Divider />
             <Navbar.Heading>
               {t("app.duration")}: {lastRunDuration} {t("app.seconds")}
             </Navbar.Heading>
->>>>>>> 61a57d28
           </div>
 
           <Navbar.Divider />
