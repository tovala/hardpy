# Changelog

Versions follow [Semantic Versioning](https://semver.org/): `<major>.<minor>.<patch>`.

<<<<<<< HEAD
* Add Stand info to Operator panel.
  [[PR-127](https://github.com/everypinio/hardpy/pull/127)]
=======
* Add the `tests_name` field to **hardpy.toml**.
  The `tests_name` allows to name the test suite in the operator panel. [[PR-126](https://github.com/everypinio/hardpy/pull/126)]
* Add CLI commands: `hardpy start`, `hardpy stop` and `hardpy status`. [[PR-126](https://github.com/everypinio/hardpy/pull/126)]
* Change the StandCloud API address to `/hardpy/api`. [[PR-125](https://github.com/everypinio/hardpy/pull/125)]
>>>>>>> e9f481b9

## HardPy 0.11.0

* Remove the internal **HardPy** socket on port 6525. Pytest plugin arguments `--hardpy-sh` and `--hardpy-sp`
  are left for backward compatibility with version below 0.10.1.
  [[PR-114](https://github.com/everypinio/hardpy/pull/114)]
* Add the ability to add HTML pages using `HTMLComponent` to dialog boxes and operator messages.
  [[PR-104](https://github.com/everypinio/hardpy/pull/104)]

## HardPy 0.10.1

* Fix **StandCloud** authorization process in Windows.
  [[PR-110](https://github.com/everypinio/hardpy/pull/110)]

## HardPy 0.10.0

* Add the `[stand_cloud]` section to the **hardpy.toml** configuration file.
  [[PR-85](https://github.com/everypinio/hardpy/pull/85)]
* Add the `StandCloudLoader` class to append the test result to the **StandCloud**.
  [[PR-85](https://github.com/everypinio/hardpy/pull/85)]
* Add support for **StandCloud** login and logout with `sc-login` and `sc-logout` commands.
  [[PR-85](https://github.com/everypinio/hardpy/pull/85)]
* Add **alert** field in **statestore** database.
  [[PR-85](https://github.com/everypinio/hardpy/pull/85)]
* Add alert to control panel by calling `set_alert` method in `HardpyPlugin`.
  [[PR-85](https://github.com/everypinio/hardpy/pull/85)]

## HardPy 0.9.0

* Add the ability to add images to operator messages like a dialog box.
* Add non-blocking mode for operator message.
* Add `clear_operator_message` function for closing operator message.
* Add **font_size** parameter for operator message and dialog box text.
* Add a 1 second pause between attempts in the `attempt` marker.
* Fix an issue where operator messages and dialog boxes sometimes did not
  open before the browser page reloaded.

## HardPy 0.8.0

* Modify API for dialog boxes with images.
* Add the ability to add images to all widgets.
* Add ability to add borders to images.
* Fix timezone format using the **tzlocal** package.
* Add ability to close `set_operator_message` with `Escape` button.
* Fix skipped test case and module status. Now skipped test status is **skipped**, not **ready**.
* Add an exception when entering the same selection items or step names in dialog boxes.
* Add the ability to clear the **runstore** database before running hardpy
  using the the `--hardpy-clear-database` option of the **pytest-hardpy** plugin.

## HardPy 0.7.0

* Add an **attempt** marker to indicate the number of attempts to run a test before it passes successfully.
* Add a **get_current_attempt** method to get the current attempt number.
* Add the ability to run multiple dialog boxes in a single test.
* Fix the problem of freezing the dialog box in some test cases.
* Add autofocus on dialog boxes (on the **Confirm** button or the first item in the list).
* Remove the **progress** field from the **runstore** database.
* Add the **hw_id** variable to the **test_stand** field in the database obtained from the stand computer.
* Add the **location** variables to the **test_stand** field in the database.
* Move the **timezone** and **driver** database variables to the **test_stand** field.
* Add a schema version. The schema version is fixed to version 1.
* Change **timezone** from two strings to one string.
* Replace the **Flake8** linter with a **Ruff** linter.

## HardPy 0.6.1

* Fix running tests with a simple `pytest` command.

## HardPy 0.6.0

In HardPy, the startup principle has changed compared to version 0.5.0 and lower.
The `hardpy-panel` command is no longer available.

The HardPy project of version 0.6.0 or later must contain the file **hardpy.toml**.

* Add the ability to clear the **statestore** database before running hardpy
  using the the `--hardpy-clear-database` option of the **pytest-hardpy** plugin.
* Add the **name** and **info** fields to **test_stand** in the database schema.
* Add the **part_number** field to **dut** in the database schema.
* Add the **attempt** field to the test case in the database schema.
* Add `set_stand_name` and `set_dut_part_number` functions.
* Add a hardpy template project using the `hardpy init` command.
* Add a hardpy config .toml file - **hardpy.toml**.
* Refactor **pytest-hardpy** plugin options.
* Add CLI to hardpy as an entry point. The `hardpy-panel` command is no longer available.
* Fix use of special characters in dialog boxes. ASCII symbols are passed from frontend to backend.
* Fix status of stopped tests.
* Fix progress bar for skipped tests. Progress bar fills to the end when tests are skipped.
* Add report name generation when serial number is missing.

## HardPy 0.5.1

* Add the ability to work with cloud couchdb via couchdb config.

## HardPy 0.5.0

* Refactor dialog box API.
* Add conda.yaml example.
* Add .vscode folder.
* Fix catching exceptions and displaying them in the operator panel.
* Add dialog box with radiobutton, checkbox, image, multiple steps.

## HardPy 0.4.0

* Add base dialog box, text input and numeric input.
* Add dialog box invocation functionality.
* Add a socket mechanism to transfer data from the uvicorn server to the pytest subprocess.

## HardPy 0.3.0

* Add implementation of test dependencies without using third-party plugins.
* Reduce the number of database calls.
* Speed up test collection.

## HardPy 0.2.0

* Add documentation page.
* Remove the ability to access the `HardPyPlugin`.
  Users can now only register via the ini file.

## HardPy 0.1.0

* Add pytest-hardpy and hardpy panel to the package.
* Add frontend data synchronization via CouchDB data replication to PouchDB.
* Add documentation.
* CouchDB is the main database.<|MERGE_RESOLUTION|>--- conflicted
+++ resolved
@@ -2,15 +2,11 @@
 
 Versions follow [Semantic Versioning](https://semver.org/): `<major>.<minor>.<patch>`.
 
-<<<<<<< HEAD
-* Add Stand info to Operator panel.
-  [[PR-127](https://github.com/everypinio/hardpy/pull/127)]
-=======
+* Add Stand info to Operator panel. [[PR-127](https://github.com/everypinio/hardpy/pull/127)]
 * Add the `tests_name` field to **hardpy.toml**.
   The `tests_name` allows to name the test suite in the operator panel. [[PR-126](https://github.com/everypinio/hardpy/pull/126)]
 * Add CLI commands: `hardpy start`, `hardpy stop` and `hardpy status`. [[PR-126](https://github.com/everypinio/hardpy/pull/126)]
 * Change the StandCloud API address to `/hardpy/api`. [[PR-125](https://github.com/everypinio/hardpy/pull/125)]
->>>>>>> e9f481b9
 
 ## HardPy 0.11.0
 
