// Copyright (c) 2024 Everypin
// GNU General Public License v3.0 (see LICENSE or https://www.gnu.org/licenses/gpl-3.0.txt)

import * as React from "react";
import _, { Dictionary } from "lodash";
import { H1, H2, H4, Tag, Divider } from "@blueprintjs/core";
import { withTranslation, WithTranslation } from "react-i18next";

import { TestItem, TestSuiteComponent } from "./TestSuite";
import { StartOperatorMsgDialog, CLOSED_MESSAGES_KEY } from "./OperatorMsg";

/**
 * Set of suites
 */

/** Name of a suite and an its object */
interface Suite {
  name: string;
  test: TestItem;
}

interface TestStand {
  name: string;
  info: Record<string, unknown>;
}

interface DriversInfo {
  driver: Record<string, unknown>;
}

interface DutInfo {
  batch: string;
  board_rev: string;
}

interface Dut {
  serial_number: number;
  info: DutInfo;
}

type Modules = Dictionary<TestItem>;

interface ImageInfo {
  base64?: string;
  format?: string;
  width?: number;
  border?: number;
}

interface HTMLInfo {
  code_or_url?: string;
  is_raw_html?: boolean;
  width?: number;
  border?: number;
}

interface OperatorMsgProps {
  msg: string;
  title?: string;
  visible: boolean;
  image?: ImageInfo;
  id?: string;
  font_size?: number;
  html?: HTMLInfo;
}

export interface TestRunI {
  modules?: Modules;
  test_stand?: TestStand;
  dut?: Dut;
  name?: string;
  status?: string;
  start_time?: number;
  timezone?: [string, string];
  stop_time?: number;
  progress?: number;
  drivers?: DriversInfo;
  artifact?: Record<string, unknown>;
  operator_msg?: OperatorMsgProps;
  alert?: string;
}

/**
 * SuiteList react component props type
 */
interface Props extends WithTranslation {
  db_state: TestRunI;
  defaultClose: boolean;
<<<<<<< HEAD
  onTestsSelectionChange?: (selectedTests: string[]) => void;
  selectedTests?: string[];
  selectionSupported?: boolean;
  measurementDisplay?: boolean;
  manualCollectMode?: boolean; 
=======
  currentTestConfig?: string;
  measurementDisplay?: boolean; 
>>>>>>> f9ac8abe
}

const SECONDS_TO_MILLISECONDS = 1000;

/**
 * Render a list of suites with tests inside
 */
export class SuiteList extends React.Component<
  Props,
  { initialized: boolean }
> {
  elements_count: number = 0;
  previousTestName: string | undefined;

  constructor(props: Props) {
    super(props);
    this.state = {
      initialized: props.i18n?.isInitialized ?? false,
    };
    this.previousTestName = props.db_state.name;
  }

  componentDidMount() {
    if (!this.state.initialized && this.props.i18n) {
      this.props.i18n.on("initialized", () => {
        this.setState({ initialized: true });
      });
    }
  }

  componentDidUpdate(prevProps: Props) {
    if (prevProps.db_state.name !== this.props.db_state.name) {
      try {
        localStorage.removeItem(CLOSED_MESSAGES_KEY);
        console.log("Cleared closed messages for new test run");
      } catch (error) {
        console.error("Error clearing closed messages:", error);
      }
      this.previousTestName = this.props.db_state.name;
    }
  }

  /**
   * Renders the SuiteList component.
   * @returns {React.ReactElement} The rendered component.
   */
  render(): React.ReactElement {
    const { t, i18n } = this.props;
    if (!i18n || !this.state.initialized) {
      return <div>Loading translations...</div>;
    }

    if (this.props.db_state.name == undefined) {
      return (
        <div>
          <H2>{t("suiteList.loadingTests")}</H2>
          {<H4>{t("suiteList.refreshHint")}</H4>}
        </div>
      );
    }

    const db_state = this.props.db_state;
    const start = db_state.start_time
      ? new Date(db_state.start_time * SECONDS_TO_MILLISECONDS).toLocaleString()
      : "";
    const stop = db_state.stop_time
      ? new Date(db_state.stop_time * SECONDS_TO_MILLISECONDS).toLocaleString()
      : "";
    const start_tz = db_state.timezone ?? "";
    const alert = db_state.alert;

    let module_names: string[] = [];
    let modules: Modules = {};
    if (db_state.modules) {
      module_names = Object.keys(db_state.modules);
      modules = db_state.modules;
      this.elements_count = module_names.length;
    }

    const TAG_ELEMENT_STYLE = { margin: 1 };

    return (
      <>
        <div>
          <H1>{db_state.name}</H1>
          {db_state.test_stand && (
            <Tag minimal style={TAG_ELEMENT_STYLE}>
              {t("suiteList.standName")}: {db_state.test_stand?.name}
            </Tag>
          )}
          {start && (
            <Tag minimal style={TAG_ELEMENT_STYLE}>
              {t("suiteList.startTime")}: {start + start_tz}
            </Tag>
          )}
          {stop && (
            <Tag minimal style={TAG_ELEMENT_STYLE}>
              {t("suiteList.finishTime")}: {stop + start_tz}
            </Tag>
          )}
          {alert && (
            <Tag minimal style={TAG_ELEMENT_STYLE}>
              {t("suiteList.alert")}: {alert}
            </Tag>
          )}
          {db_state.test_stand?.info &&
            Object.keys(db_state.test_stand.info).length > 0 && (
              <div style={{ display: "flex", flexWrap: "wrap", gap: "5px" }}>
                {Object.entries(db_state.test_stand.info).map(
                  ([key, value]) => (
                    <Tag key={key} minimal style={TAG_ELEMENT_STYLE}>
                      {db_state.test_stand?.name} {key}:{" "}
                      {typeof value === "string"
                        ? value
                        : JSON.stringify(value)}
                    </Tag>
                  )
                )}
              </div>
            )}
          <Divider />
          {_.map([...module_names], (name: string, index: number) =>
            this.suiteRender(index, { name: name, test: modules[name] })
          )}
        </div>
        <div>
          {this.props.db_state.operator_msg?.msg &&
            this.props.db_state.operator_msg.msg.length > 0 &&
            this.props.db_state.operator_msg.visible && (
              <StartOperatorMsgDialog
                msg={this.props.db_state.operator_msg?.msg}
                title={
                  this.props.db_state.operator_msg?.title ??
                  t("operatorDialog.defaultTitle")
                }
                image_base64={this.props.db_state.operator_msg?.image?.base64}
                image_width={this.props.db_state.operator_msg?.image?.width}
                image_border={this.props.db_state.operator_msg?.image?.border}
                is_visible={this.props.db_state.operator_msg?.visible}
                id={this.props.db_state.operator_msg?.id}
                font_size={this.props.db_state.operator_msg?.font_size}
                html_code={
                  this.props.db_state.operator_msg?.html?.is_raw_html
                    ? this.props.db_state.operator_msg?.html?.code_or_url
                    : undefined
                }
                html_url={
                  !this.props.db_state.operator_msg?.html?.is_raw_html
                    ? this.props.db_state.operator_msg?.html?.code_or_url
                    : undefined
                }
                html_width={this.props.db_state.operator_msg?.html?.width}
                html_border={this.props.db_state.operator_msg?.html?.border}
              />
            )}
        </div>
      </>
    );
  }

  /**
   * Renders a single suite component.
   * @param {number} index - The index of the suite.
   * @param {Suite} suite - The suite object containing name and test details.
   * @returns {React.ReactElement} The rendered suite component.
   */
  private suiteRender(index: number, suite: Suite): React.ReactElement {
    return (
      <TestSuiteComponent
        key={`${suite.name}_${index}`}
        index={index}
        test={suite.test}
        defaultOpen={this.elements_count < 5 && !this.props.defaultClose}
        commonTestRunStatus={this.props.db_state.status}
        moduleTechName={suite.name}
        onTestsSelectionChange={this.props.onTestsSelectionChange}
        selectedTests={this.props.selectedTests}
        selectionSupported={this.props.selectionSupported}
        measurementDisplay={this.props.measurementDisplay}
        manualCollectMode={this.props.manualCollectMode} 
      />
    );
  }
}

export default withTranslation()(SuiteList);<|MERGE_RESOLUTION|>--- conflicted
+++ resolved
@@ -86,16 +86,13 @@
 interface Props extends WithTranslation {
   db_state: TestRunI;
   defaultClose: boolean;
-<<<<<<< HEAD
   onTestsSelectionChange?: (selectedTests: string[]) => void;
   selectedTests?: string[];
   selectionSupported?: boolean;
   measurementDisplay?: boolean;
   manualCollectMode?: boolean; 
-=======
   currentTestConfig?: string;
   measurementDisplay?: boolean; 
->>>>>>> f9ac8abe
 }
 
 const SECONDS_TO_MILLISECONDS = 1000;
