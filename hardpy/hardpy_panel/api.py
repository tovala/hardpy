# Copyright (c) 2024 Everypin
# GNU General Public License v3.0 (see LICENSE or https://www.gnu.org/licenses/gpl-3.0.txt)
from __future__ import annotations

import asyncio
import contextlib
import json
import logging
import os
import re
from concurrent.futures import ThreadPoolExecutor
from enum import Enum
from pathlib import Path
from typing import TYPE_CHECKING, Annotated, Any, Final
from urllib.parse import unquote

<<<<<<< HEAD
from fastapi import FastAPI, Query
from fastapi.responses import FileResponse, Response
=======
from fastapi import FastAPI, Query, Request
>>>>>>> 085c421a
from fastapi.staticfiles import StaticFiles

from hardpy.common.config import ConfigManager
from hardpy.pytest_hardpy.pytest_wrapper import PyTestWrapper
from hardpy.pytest_hardpy.result.report_synchronizer import StandCloudSynchronizer

if TYPE_CHECKING:
    from collections.abc import AsyncGenerator

# TODO (xorialexandrov): Move logging to own module
logging.basicConfig(
    level=logging.INFO,
    format="%(asctime)s %(levelname)s:\t %(message)s",
)
logger = logging.getLogger(__name__)


@contextlib.asynccontextmanager
async def lifespan_sync_scheduler(app: FastAPI) -> AsyncGenerator[Any, Any]:
    """Manages the lifecycle events (startup and shutdown) for background tasks."""
    # Start StandCloud synchronization if enabled
    config_manager = ConfigManager()
    sc_autosync = config_manager.config.stand_cloud.autosync
    if sc_autosync:
        autosync_timeout = config_manager.config.stand_cloud.autosync_timeout
        app.state.sync_task = asyncio.create_task(sync_stand_cloud(autosync_timeout))

    yield

    # Cleanup on shutdown
    if sc_autosync and hasattr(app.state, "sync_task"):
        app.state.sync_task.cancel()
        await asyncio.gather(app.state.sync_task, return_exceptions=True)
        logger.info("Cancelled StandCloud synchronization task.")

    if hasattr(app.state, "executor"):
        app.state.executor.shutdown(wait=False)
        logger.info("Shut down ThreadPoolExecutor.")


# Initialize application state
app = FastAPI(lifespan=lifespan_sync_scheduler)
app.state.pytest_wrp = PyTestWrapper()
app.state.sc_synchronizer = StandCloudSynchronizer()
app.state.executor = ThreadPoolExecutor(max_workers=1)
app.state.manual_collect_mode = False
app.state.selected_tests = []


class Status(str, Enum):
    """HardPy status.

    Statuses, that can be returned by HardPy API.
    """

    STOPPED = "stopped"
    STARTED = "started"
    COLLECTED = "collected"
    BUSY = "busy"
    READY = "ready"
    ERROR = "error"


async def sync_stand_cloud(sc_sync_interval_minutes: int) -> None:
    """Periodically calls the blocking stand_cloud_sync logic in a separate thread."""
    sc_sync_interval: Final[int] = sc_sync_interval_minutes * 60
    initial_pause: Final[int] = 30

    loop = asyncio.get_event_loop()
    await asyncio.sleep(initial_pause)

    while True:
        try:
            sync_result = await loop.run_in_executor(
                app.state.executor,
                app.state.sc_synchronizer.sync,
            )
            logger.info(f"StandCloud synchronization status: {sync_result}")
        except asyncio.CancelledError:
            logger.info("StandCloud synchronization task cancelled.")
            break
        except Exception as exc:  # noqa: BLE001
            logger.info(f"Error during StandCloud synchronization. {exc}")
        await asyncio.sleep(sc_sync_interval)


@app.get("/api/hardpy_config")
def hardpy_config() -> dict:
    """Get config of HardPy.

    Returns:
        dict: HardPy config
    """
    return app.state.pytest_wrp.get_config()


@app.post("/api/set_test_config/{config_name}")
def set_test_config(config_name: str) -> dict:
    """Set the current test configuration.

    Args:
        config_name (str): Name of the test configuration to set
<<<<<<< HEAD

    Returns:
        dict: Status of the operation
    """
    try:
        ConfigManager.set_current_test_config(config_name)
        app.state.pytest_wrp.collect(is_clear_database=True, test_config=config_name)
=======
    Returns:
        dict: Status of the operation.
    """
    config_manager = ConfigManager()
    config_manager.set_current_test_config(config_name)
    try:
        app.state.pytest_wrp.collect(is_clear_database=True)
>>>>>>> 085c421a
    except (ValueError, RuntimeError) as e:
        return {"status": "error", "message": str(e)}
    else:
        return {"status": "success", "current_config": config_name}


@app.get("/api/start")
def start_pytest(args: Annotated[list[str] | None, Query()] = None) -> dict:
    """Start pytest subprocess.

    Args:
        args: List of arguments in key=value format

    Returns:
        dict[str, RunStatus]: run status
    """
    if app.state.manual_collect_mode:
        return {"status": Status.BUSY, "message": "Manual collect mode is active"}

    if args is None:
        args_dict = []
    else:
        args_dict = dict(arg.split("=", 1) for arg in args if "=" in arg)

    if app.state.pytest_wrp.start(
        start_args=args_dict,
        selected_tests=app.state.selected_tests,
    ):
        logger.info("Start testing process.")
        return {"status": Status.STARTED}
    logger.info("Testing process is already running.")
    return {"status": Status.BUSY}


@app.get("/api/stop")
def stop_pytest() -> dict:
    """Stop pytest subprocess.

    Returns:
        dict[str, RunStatus]: run status
    """
    if app.state.manual_collect_mode:
        return {"status": Status.BUSY, "message": "Manual collect mode is active"}

    if app.state.pytest_wrp.stop():
        logger.info("Stop testing process.")
        return {"status": Status.STOPPED}
    logger.info("Testing process is not running.")
    return {"status": Status.READY}


@app.get("/api/collect")
def collect_pytest() -> dict:
    """Collect pytest subprocess.

    Returns:
        dict[str, RunStatus]: run status

    """
    if app.state.pytest_wrp.collect():
        return {"status": Status.COLLECTED}
    return {"status": Status.BUSY}


@app.get("/api/status")
def status() -> dict:
    """Get pytest subprocess status.

    Returns:
        dict[str, RunStatus]: run status
    """
    is_running = app.state.pytest_wrp.is_running()
    status = Status.BUSY if is_running else Status.READY
    return {"status": status}


@app.get("/api/couch")
def couch_connection() -> dict:
    """Get couchdb connection string.

    Returns:
        dict[str, str]: couchdb connection string
    """
<<<<<<< HEAD
    config = ConfigManager().get_config()
    database_host = config.database_frontend.host
    connection_url = f"http://{config.database_frontend.user}:{config.database_frontend.password}@{database_host}:{config.database_frontend.port}/"
=======
    config_manager = ConfigManager()
>>>>>>> 085c421a

    return {
        "connection_str": config_manager.config.database.url,
    }


@app.get("/api/database_document_id")
def database_document_id() -> dict:
    """Get couchdb syncronized document name.

    Returns:
        dict[str, str]: couchdb connection string
    """
    config_manager = ConfigManager()
    return {"document_id": config_manager.config.database.doc_id}


@app.get("/api/stand_cloud_sync")
async def stand_cloud_sync() -> dict:
    """Stop pytest subprocess.

    Returns:
        dict[status, str]: synchronization status
    """
    loop = asyncio.get_event_loop()
    try:
        sync_result = await loop.run_in_executor(
            app.state.executor,
            app.state.sc_synchronizer.sync,
        )
    except Exception as exc:  # noqa: BLE001
        msg = f"Error during StandCloud synchronization. {exc}"
        logger.info(msg)
        return {"status": msg}
    logger.info(f"StandCloud syncronization status: {sync_result}")
    return {"status": sync_result}


@app.post("/api/confirm_dialog_box")
def confirm_dialog_box(dbx_data: dict) -> dict:
    """Confirm dialog box with unified JSON structure.

    Args:
        dbx_data: dict with 'result' (pass/fail/confirm) and 'data' (widget data)

    Returns:
        dict[str, RunStatus]: run status
    """
    RESULT_KEY = "result"  # noqa: N806
    DATA_KEY = "data"  # noqa: N806
    STATUS_KEY = "status"  # noqa: N806
    EMPTY_STRING = ""  # noqa: N806

    HEX_BASE = 16  # noqa: N806
    HEX_PATTERN = r"%([0-9a-fA-F]{2})"  # noqa: N806

    result = dbx_data.get(RESULT_KEY, EMPTY_STRING)
    widget_data = dbx_data.get(DATA_KEY, EMPTY_STRING)

    unquoted_string = unquote(widget_data)
    decoded_string = re.sub(
        HEX_PATTERN,
        lambda match: chr(int(match.group(1), HEX_BASE)),
        unquoted_string,
    )

    # Create JSON structure for all dialog types
    dialog_result = {
        RESULT_KEY: result,
        DATA_KEY: decoded_string,
    }

    # Convert to JSON string for transmission
    combined_data = json.dumps(dialog_result)

    if app.state.pytest_wrp.send_data(combined_data):
        return {STATUS_KEY: Status.BUSY}
    return {STATUS_KEY: Status.ERROR}


@app.post("/api/confirm_operator_msg/{is_msg_visible}")
def confirm_operator_msg(is_msg_visible: str) -> dict:
    """Confirm operator msg.

    Args:
        is_msg_visible (bool): is operator message is visible

    Returns:
        dict[str, RunStatus]: run status
    """
    if app.state.pytest_wrp.send_data(str(is_msg_visible)):
        return {"status": Status.BUSY}
    return {"status": Status.ERROR}


<<<<<<< HEAD
@app.get("/api/custom_css")
def get_custom_css() -> Response:
    """Get custom CSS from project directory.

    Returns:
        Response: CSS file content or empty CSS if not found
    """
    css_path = ConfigManager.get_tests_path() / "custom.css"
    if css_path.exists():
        return FileResponse(
            css_path,
            media_type="text/css",
            headers={"Cache-Control": "no-cache"},
        )
    return Response(content="", media_type="text/css")
=======
@app.post("/api/selected_tests")
async def set_selected_tests(request: Request) -> dict:
    """Set the selected tests in the application state.

    Args:
        request (Request): The incoming request object.

    Returns:
        dict[str, str]: A dictionary containing the
                        status and message of the operation.
            - status (str): The status of the operation.
                            Possible values are "success" or "error".
            - message (str): A message describing the
                             result of the operation.

    Raises:
        TypeError: If the `selected_tests` is not a list.
    """
    selected_tests = await request.json()

    if not isinstance(selected_tests, list):
        msg = "Expected list."
        raise TypeError(msg)

    app.state.selected_tests = selected_tests
    app.state.pytest_wrp.collect(is_clear_database=True, selected_tests=selected_tests)
    return {"status": "success", "message": f"Selected {len(selected_tests)} tests"}


@app.get("/api/manual_collect_mode")
def get_manual_collect_mode() -> dict:
    """Get manual collect mode status.

    Returns:
        dict[str, bool]: manual collect mode status
    """
    return {"manual_collect_mode": app.state.manual_collect_mode}


@app.post("/api/manual_collect_mode")
def set_manual_collect_mode(mode_data: dict) -> dict:
    """Set manual collect mode.

    Args:
        mode_data: dict with 'enabled' key

    Returns:
        dict[str, str]: operation status
    """
    enabled = mode_data.get("enabled", False)
    app.state.manual_collect_mode = enabled

    if enabled:
        app.state.pytest_wrp.collect()

    return {"status": "success", "manual_collect_mode": enabled}
>>>>>>> 085c421a


if "DEBUG_FRONTEND" not in os.environ:
    app.mount(
        "/",
        StaticFiles(
            directory=Path(__file__).parent / "frontend/dist",
            html=True,
        ),
        name="static",
    )<|MERGE_RESOLUTION|>--- conflicted
+++ resolved
@@ -14,12 +14,8 @@
 from typing import TYPE_CHECKING, Annotated, Any, Final
 from urllib.parse import unquote
 
-<<<<<<< HEAD
-from fastapi import FastAPI, Query
+from fastapi import FastAPI, Query, Request
 from fastapi.responses import FileResponse, Response
-=======
-from fastapi import FastAPI, Query, Request
->>>>>>> 085c421a
 from fastapi.staticfiles import StaticFiles
 
 from hardpy.common.config import ConfigManager
@@ -122,15 +118,6 @@
 
     Args:
         config_name (str): Name of the test configuration to set
-<<<<<<< HEAD
-
-    Returns:
-        dict: Status of the operation
-    """
-    try:
-        ConfigManager.set_current_test_config(config_name)
-        app.state.pytest_wrp.collect(is_clear_database=True, test_config=config_name)
-=======
     Returns:
         dict: Status of the operation.
     """
@@ -138,7 +125,6 @@
     config_manager.set_current_test_config(config_name)
     try:
         app.state.pytest_wrp.collect(is_clear_database=True)
->>>>>>> 085c421a
     except (ValueError, RuntimeError) as e:
         return {"status": "error", "message": str(e)}
     else:
@@ -222,17 +208,28 @@
     Returns:
         dict[str, str]: couchdb connection string
     """
-<<<<<<< HEAD
-    config = ConfigManager().get_config()
-    database_host = config.database_frontend.host
-    connection_url = f"http://{config.database_frontend.user}:{config.database_frontend.password}@{database_host}:{config.database_frontend.port}/"
-=======
     config_manager = ConfigManager()
->>>>>>> 085c421a
 
     return {
-        "connection_str": config_manager.config.database.url,
+        "connection_str": config_manager.config.database_frontend.url,
     }
+
+
+@app.get("/api/custom_css")
+def get_custom_css() -> Response:
+    """Get custom CSS from project directory.
+
+    Returns:
+        Response: CSS file content or empty CSS if not found
+    """
+    css_path = ConfigManager.get_tests_path() / "custom.css"
+    if css_path.exists():
+        return FileResponse(
+            css_path,
+            media_type="text/css",
+            headers={"Cache-Control": "no-cache"},
+        )
+    return Response(content="", media_type="text/css")
 
 
 @app.get("/api/database_document_id")
@@ -324,23 +321,6 @@
     return {"status": Status.ERROR}
 
 
-<<<<<<< HEAD
-@app.get("/api/custom_css")
-def get_custom_css() -> Response:
-    """Get custom CSS from project directory.
-
-    Returns:
-        Response: CSS file content or empty CSS if not found
-    """
-    css_path = ConfigManager.get_tests_path() / "custom.css"
-    if css_path.exists():
-        return FileResponse(
-            css_path,
-            media_type="text/css",
-            headers={"Cache-Control": "no-cache"},
-        )
-    return Response(content="", media_type="text/css")
-=======
 @app.post("/api/selected_tests")
 async def set_selected_tests(request: Request) -> dict:
     """Set the selected tests in the application state.
@@ -397,7 +377,6 @@
         app.state.pytest_wrp.collect()
 
     return {"status": "success", "manual_collect_mode": enabled}
->>>>>>> 085c421a
 
 
 if "DEBUG_FRONTEND" not in os.environ:
