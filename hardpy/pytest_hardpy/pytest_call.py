# Copyright (c) 2024 Everypin
# GNU General Public License v3.0 (see LICENSE or https://www.gnu.org/licenses/gpl-3.0.txt)
from __future__ import annotations

import socket
from dataclasses import dataclass
from os import environ
from select import select
from typing import Any
from uuid import uuid4

from pycouchdb.exceptions import NotFound
from pydantic import ValidationError

from hardpy.pytest_hardpy.db import (
    DatabaseField as DF,  # noqa: N817
    ResultRunStore,
    RunStore,
)
from hardpy.pytest_hardpy.reporter import RunnerReporter
from hardpy.pytest_hardpy.utils import (
    ConnectionData,
    DialogBox,
    DuplicatePartNumberError,
    DuplicateSerialNumberError,
    DuplicateTestStandLocationError,
    DuplicateTestStandNameError,
    ImageComponent,
)


@dataclass
class CurrentTestInfo:
    """Current test info."""

    module_id: str
    case_id: str


def get_current_report() -> ResultRunStore | None:
    """Get current report from runstore database.

    Returns:
        ResultRunStore | None: report, or None if not found or invalid
    """
    runstore = RunStore()
    try:
        return runstore.get_document()  # type: ignore
    except NotFound:
        return None
    except ValidationError:
        return None
    except TypeError:
        return None


def set_dut_info(info: dict) -> None:
    """Add DUT info to document.

    Args:
        info (dict): DUT info
    """
    reporter = RunnerReporter()
    for dut_key, dut_value in info.items():
        key = reporter.generate_key(DF.DUT, DF.INFO, dut_key)
        reporter.set_doc_value(key, dut_value)
    reporter.update_db_by_doc()


def set_dut_serial_number(serial_number: str) -> None:
    """Add DUT serial number to document.

    Args:
        serial_number (str): DUT serial number

    Raises:
        DuplicateSerialNumberError: if serial number is already set
    """
    reporter = RunnerReporter()
    key = reporter.generate_key(DF.DUT, DF.SERIAL_NUMBER)
    if reporter.get_field(key):
        raise DuplicateSerialNumberError
    reporter.set_doc_value(
        key,
        serial_number if isinstance(serial_number, str) else str(serial_number),
    )
    reporter.update_db_by_doc()


def set_dut_part_number(part_number: str) -> None:
    """Add DUT part number to document.

    Args:
        part_number (str): DUT part number

    Raises:
        DuplicatePartNumberError: if part number is already set
    """
    reporter = RunnerReporter()
    key = reporter.generate_key(DF.DUT, DF.PART_NUMBER)
    if reporter.get_field(key):
        raise DuplicatePartNumberError
    reporter.set_doc_value(key, part_number)
    reporter.update_db_by_doc()


def set_stand_name(name: str) -> None:
    """Add test stand name to document.

    Args:
        name (str): test stand name

    Raises:
        DuplicateTestStandNameError: if test stand name is already set
    """
    reporter = RunnerReporter()
    key = reporter.generate_key(DF.TEST_STAND, DF.NAME)
    if reporter.get_field(key):
        raise DuplicateTestStandNameError
    reporter.set_doc_value(key, name)
    reporter.update_db_by_doc()


def set_stand_info(info: dict) -> None:
    """Add test stand info to document.

    Args:
        info (dict): test stand info
    """
    reporter = RunnerReporter()
    for stand_key, stand_value in info.items():
        key = reporter.generate_key(DF.TEST_STAND, DF.INFO, stand_key)
        reporter.set_doc_value(key, stand_value)
    reporter.update_db_by_doc()


def set_stand_location(location: str) -> None:
    """Add test stand location to document.

    Args:
        location (str): test stand location
    """
    reporter = RunnerReporter()
    key = reporter.generate_key(DF.TEST_STAND, DF.LOCATION)
    if reporter.get_field(key):
        raise DuplicateTestStandLocationError
    reporter.set_doc_value(key, location)
    reporter.update_db_by_doc()


def set_message(msg: str, msg_key: str | None = None) -> None:
    """Add or update message in current test.

    Args:
        msg (str): Message content.
        msg_key (Optional[str]): Message ID.
                                     If not specified, a random ID will be generated.
    """
    current_test = _get_current_test()
    reporter = RunnerReporter()

    if msg_key is None:
        msg_key = str(uuid4())

    key = reporter.generate_key(
        DF.MODULES,
        current_test.module_id,
        DF.CASES,
        current_test.case_id,
        DF.MSG,
    )

    msgs = reporter.get_field(key)
    if msgs is None:
        msgs = {}

    msgs[msg_key] = msg

    reporter.set_doc_value(key, msgs)
    reporter.update_db_by_doc()


def set_case_artifact(data: dict) -> None:
    """Add data to current test case.

    Artifact saves only in RunStore database
    because state in StateStore and case artifact must be separated.

    Args:
        data (dict): data
    """
    current_test = _get_current_test()
    reporter = RunnerReporter()
    for stand_key, stand_value in data.items():
        key = reporter.generate_key(
            DF.MODULES,
            current_test.module_id,
            DF.CASES,
            current_test.case_id,
            DF.ARTIFACT,
            stand_key,
        )
        reporter.set_doc_value(key, stand_value, runstore_only=True)
    reporter.update_db_by_doc()


def set_module_artifact(data: dict) -> None:
    """Add data to current test module.

    Artifact saves only in RunStore database
    because state in StateStore and module artifact must be separated.

    Args:
        data (dict): data
    """
    current_test = _get_current_test()
    reporter = RunnerReporter()
    for artifact_key, artifact_value in data.items():
        key = reporter.generate_key(
            DF.MODULES,
            current_test.module_id,
            DF.ARTIFACT,
            artifact_key,
        )
        reporter.set_doc_value(key, artifact_value, runstore_only=True)
    reporter.update_db_by_doc()


def set_run_artifact(data: dict) -> None:
    """Add data to current test run.

    Artifact saves only in RunStore database
    because state in StateStore and run artifact must be separated.

    Args:
        data (dict): data
    """
    reporter = RunnerReporter()
    for artifact_key, artifact_value in data.items():
        key = reporter.generate_key(
            DF.ARTIFACT,
            artifact_key,
        )
        reporter.set_doc_value(key, artifact_value, runstore_only=True)
    reporter.update_db_by_doc()


def set_driver_info(drivers: dict) -> None:
    """Add or update test stand drivers data.

    Driver data is stored in both StateStore and RunStore databases.

    Args:
        drivers (dict): A dictionary of drivers, where keys are driver names
                        and values are driver-specific data.
    """
    reporter = RunnerReporter()

    for driver_name, driver_data in drivers.items():
        key = reporter.generate_key(
            DF.TEST_STAND,
            DF.DRIVERS,
            driver_name,
        )
        reporter.set_doc_value(key, driver_data)
    reporter.update_db_by_doc()


def run_dialog_box(dialog_box_data: DialogBox) -> Any:  # noqa: ANN401
    """Display a dialog box.

    Args:
        dialog_box_data (DialogBox): Data for creating the dialog box.

        DialogBox attributes:

        - dialog_text (str): The text of the dialog box.
        - title_bar (str | None): The title bar of the dialog box.
          If the title_bar field is missing, it is the case name.
        - widget (DialogBoxWidget | None): Widget information.
        - image (ImageComponent | None): Image information.

    Returns:
        Any: An object containing the user's response.

        The type of the return value depends on the widget type:

        - BASE: bool.
        - TEXT_INPUT: str.
        - NUMERIC_INPUT: float.
        - RADIOBUTTON: str.
        - CHECKBOX: list[str].
        - MULTISTEP: bool.

    Raises:
        ValueError: If the 'message' argument is empty.
    """
    if not dialog_box_data.dialog_text:
        msg = "The 'dialog_text' argument cannot be empty."
        raise ValueError(msg)
    current_test = _get_current_test()
    reporter = RunnerReporter()
    key = reporter.generate_key(
        DF.MODULES,
        current_test.module_id,
        DF.CASES,
        current_test.case_id,
        DF.DIALOG_BOX,
    )
    _cleanup_widget(reporter, key)

    reporter.set_doc_value(key, dialog_box_data.to_dict(), statestore_only=True)
    reporter.update_db_by_doc()

    # get socket data
    input_dbx_data = _get_socket_raw_data()

    _cleanup_widget(reporter, key)
    return dialog_box_data.widget.convert_data(input_dbx_data)


def set_operator_message(
    msg: str,
    title: str | None = None,
    block: bool = True,
    image: ImageComponent | None = None,
) -> None:
    """Set operator message.

    The function should be used to handle events outside of testing.
    For messages to the operator during testing, there is the function `run_dialog_box`.

    Args:
        msg (str): message
        title (str | None): title
        image (ImageComponent | None): operator message info
        block (bool): if True, the function will block until the message is closed
    """
    reporter = RunnerReporter()
    key = reporter.generate_key(DF.OPERATOR_MSG)
    _cleanup_widget(reporter, key)

    msg_data = {
        DF.MSG: msg,
        DF.TITLE: title,
        DF.VISIBLE: True,
        DF.IMAGE: image.to_dict() if image else None,
    }
    reporter.set_doc_value(key, msg_data, statestore_only=True)
    reporter.update_db_by_doc()

    if block:
        # get socket data
        is_msg_visible = _get_socket_raw_data()

        msg_data[DF.VISIBLE] = is_msg_visible
        reporter.set_doc_value(key, msg_data, statestore_only=True)
        reporter.update_db_by_doc()

        _cleanup_widget(reporter, key)


def clear_operator_message() -> None:
    """Clear operator message.

    Clears the current message to the operator if it exists, otherwise does nothing.
    """
    reporter = RunnerReporter()
    key = reporter.generate_key(DF.OPERATOR_MSG)

    _cleanup_widget(reporter, key)


def get_current_attempt() -> int:
    """Get current attempt.

    Returns:
        int: current attempt
    """
    reporter = RunnerReporter()
    module_id, case_id = _get_current_test().module_id, _get_current_test().case_id
    return reporter.get_current_attempt(module_id, case_id)


def _get_current_test() -> CurrentTestInfo:
    current_node = environ.get("PYTEST_CURRENT_TEST")

    if current_node is None:
        msg = "PYTEST_CURRENT_TEST variable is not set"
        raise RuntimeError(msg)

    module_delimiter = ".py::"
    module_id_end_index = current_node.find(module_delimiter)
    module_id = current_node[:module_id_end_index]

    folder_delimeter = "/"
    folder_delimeter_index = current_node.rfind(folder_delimeter)
    if folder_delimeter_index != -1:
        module_id = module_id[folder_delimeter_index + 1 :]

    case_with_stage = current_node[module_id_end_index + len(module_delimiter) :]
    case_delimiter = " "
    case_id_end_index = case_with_stage.find(case_delimiter)
    case_id = case_with_stage[:case_id_end_index]

    return CurrentTestInfo(module_id=module_id, case_id=case_id)


def _get_socket_raw_data() -> str:
    # create socket connection
    server = socket.socket()
    server.setblocking(False)
    server.setsockopt(socket.SOL_SOCKET, socket.SO_REUSEADDR, 1)

    con_data = ConnectionData()
    try:
        server.bind((con_data.socket_host, con_data.socket_port))
    except OSError as exc:
        msg = "Socket creating error"
        server.close()
        raise RuntimeError(msg) from exc
    server.listen(1)

    client = None
    while True:
        ready_to_read, _, _ = select([server], [], [], 0.5)
        if ready_to_read:
            client, _ = server.accept()
            break

    # receive data
    max_input_data_len = 1024
    socket_data = client.recv(max_input_data_len).decode("utf-8")

    # close connection
    client.close()
    server.close()

    return socket_data
<<<<<<< HEAD


def _run_socket_thread() -> str:
    return _get_socket_raw_data()

=======
>>>>>>> 603d99f3

def _cleanup_widget(reporter: RunnerReporter, key: str) -> None:
    reporter.set_doc_value(key, {}, statestore_only=True)
    reporter.update_db_by_doc()<|MERGE_RESOLUTION|>--- conflicted
+++ resolved
@@ -437,14 +437,7 @@
     server.close()
 
     return socket_data
-<<<<<<< HEAD
-
-
-def _run_socket_thread() -> str:
-    return _get_socket_raw_data()
-
-=======
->>>>>>> 603d99f3
+
 
 def _cleanup_widget(reporter: RunnerReporter, key: str) -> None:
     reporter.set_doc_value(key, {}, statestore_only=True)
