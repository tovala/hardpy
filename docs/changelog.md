# Changelog

Versions follow [Semantic Versioning](https://semver.org/): `<major>.<minor>.<patch>`.

<<<<<<< HEAD
* Transfer frontend from CRA to Vite.
  [[PR-122](https://github.com/everypinio/hardpy/pull/122)]
* Remove bug with scrolling tests with operator messages.
  [[PR-122](https://github.com/everypinio/hardpy/pull/122)]
* Logging to **pytest.ini** is no longer configured during **HardPy** project initialization by `hardpy init`.
  [[PR-122](https://github.com/everypinio/hardpy/pull/122)]
=======
## HardPy 0.11.2

* Fix StandCloud login support in version 3.12+.
  [[PR-134](https://github.com/everypinio/hardpy/pull/134)]
>>>>>>> 7fd10774

## HardPy 0.11.1

* Change **StandCloud** URL for publish test report to `/test_report`.
  [[PR-131](https://github.com/everypinio/hardpy/pull/131)]
* Add `StandCloudReader` class for reading data from **StandCloud**.
  [[PR-131](https://github.com/everypinio/hardpy/pull/131)]
* Fix the behavior with empty module start time with skipped test.
  [[PR-131](https://github.com/everypinio/hardpy/pull/131)]
* Fix the behavior with empty module stop time with skipped test.
  [[PR-129](https://github.com/everypinio/hardpy/pull/129)]
* Add Stand info to Operator panel.
  [[PR-127](https://github.com/everypinio/hardpy/pull/127)]
* Add the `tests_name` field to **hardpy.toml**.
  The `tests_name` allows to name the test suite in the operator panel.
  [[PR-126](https://github.com/everypinio/hardpy/pull/126)]
* Add CLI commands: `hardpy start`, `hardpy stop` and `hardpy status`.
  [[PR-126](https://github.com/everypinio/hardpy/pull/126)]
* Change the StandCloud API address to `/hardpy/api`.
  [[PR-125](https://github.com/everypinio/hardpy/pull/125)]

## HardPy 0.11.0

* Remove the internal **HardPy** socket on port 6525. Pytest plugin arguments `--hardpy-sh` and `--hardpy-sp`
  are left for backward compatibility with version below 0.10.1.
  [[PR-114](https://github.com/everypinio/hardpy/pull/114)]
* Add the ability to add HTML pages using `HTMLComponent` to dialog boxes and operator messages.
  [[PR-104](https://github.com/everypinio/hardpy/pull/104)]

## HardPy 0.10.1

* Fix **StandCloud** authorization process in Windows.
  [[PR-110](https://github.com/everypinio/hardpy/pull/110)]

## HardPy 0.10.0

* Add the `[stand_cloud]` section to the **hardpy.toml** configuration file.
  [[PR-85](https://github.com/everypinio/hardpy/pull/85)]
* Add the `StandCloudLoader` class to append the test result to the **StandCloud**.
  [[PR-85](https://github.com/everypinio/hardpy/pull/85)]
* Add support for **StandCloud** login and logout with `sc-login` and `sc-logout` commands.
  [[PR-85](https://github.com/everypinio/hardpy/pull/85)]
* Add **alert** field in **statestore** database.
  [[PR-85](https://github.com/everypinio/hardpy/pull/85)]
* Add alert to control panel by calling `set_alert` method in `HardpyPlugin`.
  [[PR-85](https://github.com/everypinio/hardpy/pull/85)]

## HardPy 0.9.0

* Add the ability to add images to operator messages like a dialog box.
  [[PR-95](https://github.com/everypinio/hardpy/pull/95)]
* Add non-blocking mode for operator message.
  [[PR-95](https://github.com/everypinio/hardpy/pull/95)]
* Add `clear_operator_message` function for closing operator message.
  [[PR-95](https://github.com/everypinio/hardpy/pull/95)]
* Add **font_size** parameter for operator message and dialog box text.
  [[PR-97](https://github.com/everypinio/hardpy/pull/97)]
* Add a 1 second pause between attempts in the `attempt` marker.
  [[PR-98](https://github.com/everypinio/hardpy/pull/98)]
* Fix an issue where operator messages and dialog boxes sometimes did not
  open before the browser page reloaded.
  [[PR-98](https://github.com/everypinio/hardpy/pull/98)]

## HardPy 0.8.0

* Modify API for dialog boxes with images.
  [[PR-84](https://github.com/everypinio/hardpy/pull/84)]
* Add the ability to add images to all widgets.
  [[PR-84](https://github.com/everypinio/hardpy/pull/84)]
* Add ability to add borders to images.
  [[PR-84](https://github.com/everypinio/hardpy/pull/84)]
* Fix timezone format using the **tzlocal** package.
  [[PR-79](https://github.com/everypinio/hardpy/pull/79)]
* Add ability to close `set_operator_message` with `Escape` button.
  [[PR-84](https://github.com/everypinio/hardpy/pull/84)]
* Fix skipped test case and module status. Now skipped test status is **skipped**, not **ready**.
  [[PR-77](https://github.com/everypinio/hardpy/pull/77)]
* Add an exception when entering the same selection items or step names in dialog boxes.
  [[PR-86](https://github.com/everypinio/hardpy/pull/86)]
* Add the ability to clear the **runstore** database before running hardpy
  using the the `--hardpy-clear-database` option of the **pytest-hardpy** plugin.
  [[PR-83](https://github.com/everypinio/hardpy/pull/83)]

## HardPy 0.7.0

* Add an **attempt** marker to indicate the number of attempts to run a test before it passes successfully.
  [[PR-65](https://github.com/everypinio/hardpy/pull/65)]
* Add a **get_current_attempt** method to get the current attempt number.
  [[PR-65](https://github.com/everypinio/hardpy/pull/65)]
* Add the ability to run multiple dialog boxes in a single test.
  [[PR-65](https://github.com/everypinio/hardpy/pull/65)]
* Fix the problem of freezing the dialog box in some test cases.
  [[PR-65](https://github.com/everypinio/hardpy/pull/65)]
* Add autofocus on dialog boxes (on the **Confirm** button or the first item in the list).
  [[PR-65](https://github.com/everypinio/hardpy/pull/65)]
* Remove the **progress** field from the **runstore** database.
  [[PR-66](https://github.com/everypinio/hardpy/pull/66)]
* Add the **hw_id** variable to the **test_stand** field in the database obtained from the stand computer.
  [[PR-67](https://github.com/everypinio/hardpy/pull/67)]
* Add the **location** variables to the **test_stand** field in the database.
  [[PR-66](https://github.com/everypinio/hardpy/pull/66)]
* Move the **timezone** and **driver** database variables to the **test_stand** field.
  [[PR-66](https://github.com/everypinio/hardpy/pull/66)]
* Add a schema version. The schema version is fixed to version 1.
  [[PR-66](https://github.com/everypinio/hardpy/pull/66)]
* Change **timezone** from two strings to one string.
  [[PR-69](https://github.com/everypinio/hardpy/pull/69)]
* Replace the **Flake8** linter with a **Ruff** linter.
  [[PR-58](https://github.com/everypinio/hardpy/pull/58)]

## HardPy 0.6.1

* Fix running tests with a simple `pytest` command.
  [[PR-60](https://github.com/everypinio/hardpy/pull/60)]

## HardPy 0.6.0

In HardPy, the startup principle has changed compared to version 0.5.0 and lower.
The `hardpy-panel` command is no longer available.

The HardPy project of version 0.6.0 or later must contain the file **hardpy.toml**.

* Add the ability to clear the **statestore** database before running hardpy
  using the the `--hardpy-clear-database` option of the **pytest-hardpy** plugin.
  [[PR-49](https://github.com/everypinio/hardpy/pull/49)]
* Add the **name** and **info** fields to **test_stand** in the database schema.
  [[PR-49](https://github.com/everypinio/hardpy/pull/49)]
* Add the **part_number** field to **dut** in the database schema.
  [[PR-49](https://github.com/everypinio/hardpy/pull/49)]
* Add the **attempt** field to the test case in the database schema.
  [[PR-54](https://github.com/everypinio/hardpy/pull/54)]
* Add `set_stand_name` and `set_dut_part_number` functions.
  [[PR-49](https://github.com/everypinio/hardpy/pull/49)]
* Add a hardpy template project using the `hardpy init` command.
  [[PR-44](https://github.com/everypinio/hardpy/pull/44)]
* Add a hardpy config .toml file - **hardpy.toml**.
  [[PR-44](https://github.com/everypinio/hardpy/pull/44)]
* Refactor **pytest-hardpy** plugin options.
  [[PR-44](https://github.com/everypinio/hardpy/pull/44)]
* Add CLI to hardpy as an entry point. The `hardpy-panel` command is no longer available.
  [[PR-44](https://github.com/everypinio/hardpy/pull/44)]
* Fix use of special characters in dialog boxes. ASCII symbols are passed from frontend to backend.
  [[PR-40](https://github.com/everypinio/hardpy/pull/40)]
* Fix status of stopped tests.
  [[PR-45](https://github.com/everypinio/hardpy/pull/45)]
* Fix progress bar for skipped tests. Progress bar fills to the end when tests are skipped.
  [[PR-43](https://github.com/everypinio/hardpy/pull/43)]
* Add report name generation when serial number is missing.
  [[PR-47](https://github.com/everypinio/hardpy/pull/47)]

## HardPy 0.5.1

* Add the ability to work with cloud couchdb via couchdb config.
  [[PR-51](https://github.com/everypinio/hardpy/pull/51)]

## HardPy 0.5.0

* Refactor dialog box API.
  [[PR-33](https://github.com/everypinio/hardpy/pull/33)]
* Add conda.yaml example.
  [[PR-32](https://github.com/everypinio/hardpy/pull/32)]
* Add .vscode folder.
  [[PR-32](https://github.com/everypinio/hardpy/pull/32)]
* Fix catching exceptions and displaying them in the operator panel.
  [[PR-32](https://github.com/everypinio/hardpy/pull/32)]
* Add dialog box with radiobutton, checkbox, image, multiple steps.
  [[PR-29](https://github.com/everypinio/hardpy/pull/29)]
  [[PR-31](https://github.com/everypinio/hardpy/pull/31)]
  [[PR-31](https://github.com/everypinio/hardpy/pull/31)]

## HardPy 0.4.0

* Add base dialog box, text input and numeric input.
  [[PR-24](https://github.com/everypinio/hardpy/pull/24)]
* Add dialog box invocation functionality.
  [[PR-25](https://github.com/everypinio/hardpy/pull/25)]
* Add a socket mechanism to transfer data from the uvicorn server to the pytest subprocess.
  [[PR-25](https://github.com/everypinio/hardpy/pull/25)]

## HardPy 0.3.0

* Add implementation of test dependencies without using third-party plugins.
  [[PR-15](https://github.com/everypinio/hardpy/pull/15)]
* Reduce the number of database calls.
  [[PR-12](https://github.com/everypinio/hardpy/pull/12)]
* Speed up test collection.
  [[PR-12](https://github.com/everypinio/hardpy/pull/12)]

## HardPy 0.2.0

* Add documentation page.
  [[PR-5](https://github.com/everypinio/hardpy/pull/5)]
* Remove the ability to access the `HardPyPlugin`.
  Users can now only register via the ini file.
  [[PR-6](https://github.com/everypinio/hardpy/pull/6)]

## HardPy 0.1.0

* Add pytest-hardpy and hardpy panel to the package.
  [[PR-1](https://github.com/everypinio/hardpy/pull/1)]
* Add frontend data synchronization via CouchDB data replication to PouchDB.
  [[PR-1](https://github.com/everypinio/hardpy/pull/1)]
* Add documentation.
  [[PR-1](https://github.com/everypinio/hardpy/pull/1)]
* CouchDB is the main database.
  [[PR-1](https://github.com/everypinio/hardpy/pull/1)]<|MERGE_RESOLUTION|>--- conflicted
+++ resolved
@@ -2,19 +2,17 @@
 
 Versions follow [Semantic Versioning](https://semver.org/): `<major>.<minor>.<patch>`.
 
-<<<<<<< HEAD
 * Transfer frontend from CRA to Vite.
   [[PR-122](https://github.com/everypinio/hardpy/pull/122)]
 * Remove bug with scrolling tests with operator messages.
   [[PR-122](https://github.com/everypinio/hardpy/pull/122)]
 * Logging to **pytest.ini** is no longer configured during **HardPy** project initialization by `hardpy init`.
   [[PR-122](https://github.com/everypinio/hardpy/pull/122)]
-=======
+
 ## HardPy 0.11.2
 
 * Fix StandCloud login support in version 3.12+.
   [[PR-134](https://github.com/everypinio/hardpy/pull/134)]
->>>>>>> 7fd10774
 
 ## HardPy 0.11.1
 
