# Copyright (c) 2024 Everypin
# GNU General Public License v3.0 (see LICENSE or https://www.gnu.org/licenses/gpl-3.0.txt)


class HardpyError(Exception):
    """Base HardPy exception."""

    def __init__(self, msg: str) -> None:
        super().__init__(f"HardPy error: {msg}")


class DuplicateSerialNumberError(HardpyError):
    """The serial number has already been determined."""

    def __init__(self) -> None:
        super().__init__(self.__doc__)  # type: ignore


class DuplicatePartNumberError(HardpyError):
    """The part number has already been determined."""

    def __init__(self) -> None:
        super().__init__(self.__doc__)  # type: ignore


class DuplicateTestStandNameError(HardpyError):
    """The test stand name has already been determined."""

    def __init__(self) -> None:
        super().__init__(self.__doc__)  # type: ignore


class DuplicateTestStandLocationError(HardpyError):
    """The test stand location has already been determined."""

    def __init__(self) -> None:
        super().__init__(self.__doc__)  # type: ignore


class WidgetInfoError(HardpyError):
    """The widget info is not correct."""

    def __init__(self, message: str) -> None:
        super().__init__(message)
<<<<<<< HEAD
=======

class ImageError(HardpyError):
    """The image info is not correct."""

    def __init__(self, message: str) -> None:
        super().__init__(message)
>>>>>>> aab0fd7a
<|MERGE_RESOLUTION|>--- conflicted
+++ resolved
@@ -42,12 +42,9 @@
 
     def __init__(self, message: str) -> None:
         super().__init__(message)
-<<<<<<< HEAD
-=======
 
 class ImageError(HardpyError):
     """The image info is not correct."""
 
     def __init__(self, message: str) -> None:
-        super().__init__(message)
->>>>>>> aab0fd7a
+        super().__init__(message)