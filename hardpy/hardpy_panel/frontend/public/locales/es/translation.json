{
  "app": {
      "title": "Panel de operador HardPy",
      "lastLaunch": "Última lanzamiento:",
      "duration": "Duración",
      "seconds": "s",
      "soundOn": "Activar sonido",
      "soundOff": "Desactivar sonido",
      "debugOn": "Activar modo de depuración",
      "debugOff": "Desactivar modo de depuración",
      "connection": "Estableciendo conexión... 🧐🔎",
      "dbError": "Error de conexión a la base de datos. 🙅🏽‍♀️🚫",
      "noEntries": "No hay entradas en la base de datos 🙅🏽‍♀️🚫",
      "stoppedTestCase": "Caso de prueba detenido",
      "failedTestCases": "Casos de prueba fallidos",
      "modalResultDismissHint": "Haga clic en cualquier lugar o presione cualquier tecla para cerrar",
      "modalResultAutoDismissHint": "Cierre automático en {{seconds}} segundos...",
<<<<<<< HEAD
      "manualCollectOn": "Recolección manual activada",
      "manualCollectOff": "Recolección manual desactivada",
=======
      "testConfigurationSelector": "Seleccionar configuración de prueba",
>>>>>>> f9ac8abe
      "status": {
        "ready": "Listo",
        "run": "Ejecutando",
        "passed": "Aprobado",
        "failed": "Fallado",
        "stopped": "Detenido",
        "unknown": "Desconocido"
      }
  },
  "button": {
    "start": "Iniciar",
    "stop": "Detener",
    "confirm": "Confirmar",
    "pass": "Aprobado",
    "fail": "Fallado"
  },
  "error": {
    "dbConnectionTitle": "Error de conexión a la base de datos",
    "dbConnectionMessage": "No se pudo establecer la conexión con la base de datos"
  },
  "chart": {
    "dataChart": "Datos del gráfico",
    "xAxis": "Eje X",
    "yAxis": "Eje Y",
    "chart": "Gráfico",
    "showChart": "Mostrar gráfico {{title}}",
    "fullscreenButton": "Abrir gráfico en pantalla completa",
    "series": "Serie {{number}}"
  },
  "operatorDialog": {
    "defaultTitle": "Mensaje",
    "imageAlt": "Imagen del mensaje del operador",
    "htmlCodeTitle": "Código HTML",
    "htmlLinkTitle": "Enlace HTML",
    "enterAnswer": "Ingrese respuesta",
    "fieldNotEmpty": "El campo no debe estar vacío",
    "notificationTitle": "Notificación",
    "notificationDesc": "La ventana fue cerrada. Pruebas detenidas.",
    "numericInputError": "Por favor ingrese un número",
    "radioButtonError": "Por favor seleccione una opción",
    "checkboxError": "Por favor seleccione al menos una opción"
  },
  "suiteList": {
    "loadingTests": "Cargando pruebas... 🤔",
    "refreshHint": "Intente actualizar la página.",
    "standName": "Nombre del puesto",
    "status": "Estado",
    "startTime": "Hora de inicio",
    "finishTime": "Hora de finalización",
    "alert": "Alerta"
  },
  "testSuite": {
    "nameColumn": "Nombre",
    "dataColumn": "Datos",
    "loading": "Cargando...",
    "stubName": "Conjunto de pruebas",
    "runSelectedTests": "Ejecutar {{count}} pruebas seleccionadas",
    "noTestsSelected": "No hay pruebas seleccionadas",
    "testsStarted": "{{count}} pruebas iniciadas",
    "startError": "Error al iniciar las pruebas",
    "connectionError": "Error de conexión",
    "selectionColumn": "Seleccionar",
    "skipped": "Omitido"
  }
}<|MERGE_RESOLUTION|>--- conflicted
+++ resolved
@@ -15,12 +15,9 @@
       "failedTestCases": "Casos de prueba fallidos",
       "modalResultDismissHint": "Haga clic en cualquier lugar o presione cualquier tecla para cerrar",
       "modalResultAutoDismissHint": "Cierre automático en {{seconds}} segundos...",
-<<<<<<< HEAD
       "manualCollectOn": "Recolección manual activada",
       "manualCollectOff": "Recolección manual desactivada",
-=======
       "testConfigurationSelector": "Seleccionar configuración de prueba",
->>>>>>> f9ac8abe
       "status": {
         "ready": "Listo",
         "run": "Ejecutando",
