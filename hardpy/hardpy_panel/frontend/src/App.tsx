--- conflicted
+++ resolved
@@ -164,9 +164,6 @@
   const [lastProgress, setProgress] = React.useState(0);
   const [isAuthenticated, setIsAuthenticated] = React.useState(true);
   const [lastRunDuration, setLastRunDuration] = React.useState<number>(0);
-
-  // HardPy config state
-  const [hardpyConfig, setHardpyConfig] = React.useState<any>(null);
 
   // Test completion ModalResult state
   const [showCompletionModalResult, setShowCompletionModalResult] =
@@ -596,9 +593,8 @@
     return t(STATUS_MAP[status]);
   };
 
-<<<<<<< HEAD
   const useBigButton = hardpyConfig?.frontend?.full_size_button !== false;
-=======
+  
   /**
    * Handles ModalResult dismissal by hiding it and clearing completion data
    */
@@ -606,7 +602,6 @@
     setShowCompletionModalResult(false);
     setTestCompletionData(null);
   };
->>>>>>> 90f1b6d5
 
   return (
     <div className="App">
@@ -682,24 +677,8 @@
         {renderDbContent()}
       </div>
 
-<<<<<<< HEAD
-      {/* Footer */}
+      {/* Footer with progress bar and control buttons */}
       {isConfigLoaded && (
-=======
-      {/* Footer with progress bar and control buttons */}
-      <div
-        className={Classes.DRAWER_FOOTER}
-        style={{
-          width: "100%",
-          display: "flex",
-          flexDirection: "row",
-          position: "fixed",
-          bottom: 0,
-          background: Colors.LIGHT_GRAY5,
-          margin: "auto",
-        }}
-      >
->>>>>>> 90f1b6d5
         <div
           className={Classes.DRAWER_FOOTER}
           style={{
@@ -773,10 +752,7 @@
             </div>
           )}
         </div>
-<<<<<<< HEAD
       )}
-=======
-      </div>
 
       {/* Test Completion ModalResult */}
       <TestCompletionModalResult
@@ -794,7 +770,6 @@
           hardpyConfig?.frontend?.modal_result?.auto_dismiss_timeout ?? 5
         }
       />
->>>>>>> 90f1b6d5
     </div>
   );
 }
