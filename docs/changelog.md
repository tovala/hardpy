# Changelog

Versions follow [Semantic Versioning](https://semver.org/): `<major>.<minor>.<patch>`.

<<<<<<< HEAD
* Replace linter `Flake8` with a `Ruff` linter. 
=======
## HardPy 0.6.1

* Fix running tests with a simple `pytest` command.
>>>>>>> 605b05fb

## HardPy 0.6.0

In HardPy, compared to version 0.5.0 and less, the startup principle has changed.
The `hardpy-panel` command is no longer available.

The HardPy project from version 0.6.0 onwards must contain the **hardpy.toml** file.

* Add clearing the **statestore** database before running hardpy using
  the `--hardpy-clear-database` option of the **pytest-hardpy** plugin.
* Add the **name** and **info** fields to **test_stand** in the database schema.
* Add the **part_number** field to **dut** in the database schema.
* Add the **attempt** field to test case in the database schema.
* Add `set_stand_name` and `set_dut_part_number` functions.
* Add a hardpy template project using the `hardpy init` command.
* Add hardpy config .toml file - **hardpy.toml**.
* Refactor **pytest-hardpy** plugin options.
* Add CLI to hardpy as an entry point. The `hardpy-panel` command is now unavailable.
* Fix using special characters in dialog boxes. ASCII symbols are passed from frontend to backend.
* Add unit tests for dialog widgets.
* Fix statuses of stopped tests.
* Fix progress bar with skipping tests. Progress bar fills to the end when tests are skipped.
* Add report name generation when serial number is missing.

## HardPy 0.5.1

* Add the ability to work with cloud couchdb via couchdb config.

## HardPy 0.5.0

* Refactor dialog box API.
* Add conda.yaml example.
* Add .vscode folder.
* Fix capturing exceptions and displaying them in the operator panel.
* Add dialog box with radiobutton, checkbox, image, multiple steps.

## HardPy 0.4.0

* Add base dialog box, text input and numeric input.
* Add dialog box invocation functionality.
* Add a socket mechanism to transfer data from the uvicorn server to the pytest subprocess.

## HardPy 0.3.0

* Add implementation of test dependencies without using third party plugins.
* Reduce the number of database calls.
* Speed up test collection.

## HardPy 0.2.0

* Add documentation site.
* Remove the ability to access the HardpyPlugin. Users can now only register through the ini file.

## HardPy 0.1.0

* Add pytest-hardpy and hardpy panel into one package.
* Add frontend data synchronization via CouchDB data replication to PouchDB.
* Add documentation.
* CouchDB is main database.<|MERGE_RESOLUTION|>--- conflicted
+++ resolved
@@ -2,13 +2,11 @@
 
 Versions follow [Semantic Versioning](https://semver.org/): `<major>.<minor>.<patch>`.
 
-<<<<<<< HEAD
-* Replace linter `Flake8` with a `Ruff` linter. 
-=======
+* Replace linter `Flake8` with a `Ruff` linter.
+
 ## HardPy 0.6.1
 
 * Fix running tests with a simple `pytest` command.
->>>>>>> 605b05fb
 
 ## HardPy 0.6.0
 
