--- conflicted
+++ resolved
@@ -11,55 +11,19 @@
 from hardpy.common.config import ConfigManager
 from hardpy.pytest_hardpy.db import DatabaseField as DF  # noqa: N817
 from hardpy.pytest_hardpy.reporter import RunnerReporter
-from hardpy.pytest_hardpy.utils.connection_data import ConnectionData
 
 logging.basicConfig(level=logging.INFO)
 logger = logging.getLogger(__name__)
 
-logging.basicConfig(level=logging.INFO)
-logger = logging.getLogger(__name__)
-
 
 class PyTestWrapper:
     """Wrapper for pytest subprocess."""
 
     def __init__(self) -> None:
         self._proc = None
-        self.config = ConfigManager().get_config()
-        database_config = self.config.database
-        ConnectionData().database_url = f"http://{database_config.user}:{database_config.password}@{database_config.host}:{database_config.port}/"
         self._reporter = RunnerReporter()
         self.python_executable = sys.executable
 
-<<<<<<< HEAD
-        #Check to see if there are any test configs defined in the TOML file
-        if not self.config.test_configs:
-            logger.info(
-                "No test configurations defined in the HardPy configuration. "
-                "Loading from tests directory.",
-            )
-            self.collect(is_clear_database=True)
-        else:
-            self.clear_database()
-            # Check if there's a current test config selected in statestore
-            try:
-                current_config_name = self.config.current_test_config
-                if current_config_name != "":
-                    self.collect(
-                        is_clear_database=True, test_config=current_config_name,
-                    )
-                else:
-                    logger.info("No existing test config selection found.")
-
-            except Exception:
-                # No existing test configs in statestore, will be initialized later
-                logger.exception(
-                    "Error retrieving current test config from statestore.",
-                    )
-
-
-    def start(self, start_args: dict | None = None) -> bool:
-=======
         # Make sure test structure is stored in DB
         # before clients come in
         self._config_manager = ConfigManager()
@@ -87,7 +51,6 @@
         start_args: dict | None = None,
         selected_tests: list[str] | None = None,
     ) -> bool:
->>>>>>> 085c421a
         """Start pytest subprocess.
 
         Args:
@@ -115,21 +78,11 @@
             self.config.stand_cloud.address,
         ]
 
-<<<<<<< HEAD
-        test_config_file = ConfigManager().get_test_config_file(
-            self.config.current_test_config,
-        )
-        if test_config_file is not None:
-            logging.info("Using test configuration file: %s", test_config_file)
-            cmd.extend(["--config-file", test_config_file])
-
-=======
         if selected_tests:
             selected_test_cases = self._select_test_cases(selected_tests)
             cmd.extend(selected_test_cases)
 
         self._add_config_file(cmd)
->>>>>>> 085c421a
 
         if self.config.stand_cloud.connection_only:
             cmd.append("--sc-connection-only")
@@ -171,25 +124,17 @@
         return False
 
     def collect(
-<<<<<<< HEAD
-        self, *, is_clear_database: bool = False, test_config: str | None = None,
-=======
         self,
         *,
         is_clear_database: bool = False,
         selected_tests: list[str] | None = None,
->>>>>>> 085c421a
     ) -> bool:
         """Perform pytest collection.
 
         Args:
             is_clear_database (bool): indicates whether database
                                       should be cleared. Defaults to False.
-<<<<<<< HEAD
-            test_config (str | None): test configuration name. Defaults to None.
-=======
             selected_tests (list[str]): list of selected tests
->>>>>>> 085c421a
 
         Returns:
             bool: True if collection was started
@@ -214,19 +159,11 @@
         if is_clear_database:
             args.append("--hardpy-clear-database")
 
-<<<<<<< HEAD
-        if test_config:
-            test_config_file = ConfigManager().get_test_config_file(test_config)
-            if test_config_file is not None:
-                logging.info("Using test configuration file: %s", test_config_file)
-                args.extend(["--config-file", test_config_file])
-=======
         self._add_config_file(args)
 
         if selected_tests:
             selected_test_cases = self._select_test_cases(selected_tests)
             args.extend(selected_test_cases)
->>>>>>> 085c421a
 
         subprocess.Popen(  # noqa: S603
             [self.python_executable, *args],
@@ -267,18 +204,6 @@
         Returns:
             dict: HardPy configuration
         """
-<<<<<<< HEAD
-        return ConfigManager().get_config().model_dump()
-
-    def clear_database(self) -> None:
-        """Clear both statestore and runstore databases directly."""
-        try:
-            self._reporter._statestore.clear()  # noqa: SLF001
-            self._reporter._runstore.clear()  # noqa: SLF001
-            logging.info("Database cleared successfully")
-        except Exception:
-            logging.exception("Failed to clear database")
-=======
         config_manager = ConfigManager()
         return config_manager.config.model_dump()
 
@@ -318,5 +243,4 @@
                 test_cases.append(case_path)
             else:
                 test_cases.append(f"{test_path}.py")
-        return test_cases
->>>>>>> 085c421a
+        return test_cases