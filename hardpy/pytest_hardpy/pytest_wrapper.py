# Copyright (c) 2024 Everypin
# GNU General Public License v3.0 (see LICENSE or https://www.gnu.org/licenses/gpl-3.0.txt)
from __future__ import annotations

import logging
import signal
import subprocess
import sys
from platform import system
from typing import TYPE_CHECKING

from hardpy.common.config import ConfigManager
from hardpy.pytest_hardpy.db import DatabaseField as DF  # noqa: N817
from hardpy.pytest_hardpy.reporter import RunnerReporter

<<<<<<< HEAD
if TYPE_CHECKING:
    from fastapi import FastAPI
=======
logging.basicConfig(level=logging.INFO)
logger = logging.getLogger(__name__)
>>>>>>> f9ac8abe


class PyTestWrapper:
    """Wrapper for pytest subprocess."""

    def __init__(self, app: FastAPI) -> None:
        self._proc = None
        self._reporter = RunnerReporter()
        self.python_executable = sys.executable
        self._app = app

        # Make sure test structure is stored in DB
        # before clients come in
        self._config_manager = ConfigManager()
        self.config = self._config_manager.config
<<<<<<< HEAD
=======

        # Check to see if there are any test configs defined in the TOML file
        if not self.config.test_configs:
            self.collect(is_clear_database=True)
        else:
            self._reporter.clear_database()
            # Check if there's a current test config selected in statestore
            config_name = self.config.current_test_config
            if config_name:
                try:
                    self.collect(is_clear_database=True)
                except Exception:
                    # No existing test configs in statestore, will be initialized later
                    msg = "Error retrieving current test config from statestore."
                    logger.exception(msg)
            else:
                logger.info("No existing test config selection found.")
>>>>>>> f9ac8abe

        # Store the full test structure from collection
        self._full_test_structure = None
        self.collect(is_clear_database=True, is_update_full_tests=True)

    def start(self, start_args: dict | None = None) -> bool:  # noqa: PLR0912
        """Start pytest subprocess.

        Args:
            start_args: Additional start arguments

        Returns:
            bool: True if pytest was started
        """
        # Check if manual collect mode is active
        if getattr(self._app.state, "manual_collect_mode", False):
            return False

        if self.python_executable is None:
            return False

        if self.is_running():
            return False

        cmd = [
            self.python_executable,
            "-m",
            "pytest",
            "--hardpy-db-url",
            self.config.database.url,
            "--hardpy-tests-name",
            self._tests_name(),
            "--sc-address",
            self.config.stand_cloud.address,
        ]

<<<<<<< HEAD
        selected_tests = getattr(self._app.state, "selected_tests", None)
        if selected_tests:
            pytest_test_paths = []
            for test_path in selected_tests:
                if "::" in test_path:
                    file_name, test_name = test_path.split("::", 1)
                    pytest_path = f"{file_name}.py::{test_name}"
                    pytest_test_paths.append(pytest_path)
                else:
                    pytest_test_paths.append(f"{test_path}.py")

            cmd.extend(pytest_test_paths)
=======
        self._add_config_file(cmd)
>>>>>>> f9ac8abe

        if self.config.stand_cloud.connection_only:
            cmd.append("--sc-connection-only")
        if self.config.stand_cloud.autosync:
            cmd.append("--sc-autosync")
        cmd.append("--hardpy-pt")

        if start_args:
            for key, value in start_args.items():
                arg_str = f"{key}={value}"
                cmd.extend(["--hardpy-start-arg", arg_str])

        # Store current selection before starting
        self._current_selection = selected_tests or []

        # Preserve full test structure in database before starting selected tests
        self._preserve_full_test_structure()

        if system() == "Windows":
            self._proc = subprocess.Popen(  # noqa: S603
                cmd,
                cwd=self._config_manager.tests_path,
                creationflags=subprocess.CREATE_NEW_PROCESS_GROUP,
            )
        else:
            self._proc = subprocess.Popen(  # noqa: S603
                cmd,
                cwd=self._config_manager.tests_path,
            )

        return True

    def stop(self) -> bool:
        """Stop pytest subprocess.

        Returns:
            bool: True if pytest was running and stopped
        """
        # Check if manual collect mode is active
        if getattr(self._app.state, "manual_collect_mode", False):
            return False

        if self.is_running() and self._proc:
            if system() == "Windows":
                self._proc.send_signal(signal.CTRL_BREAK_EVENT)  # type: ignore
            else:
                self._proc.terminate()
            return True
        return False

    def collect(
<<<<<<< HEAD
        self, *, is_clear_database: bool = False, is_update_full_tests: bool = False
=======
        self,
        *,
        is_clear_database: bool = False,
>>>>>>> f9ac8abe
    ) -> bool:
        """Perform pytest collection.

        Args:
            is_clear_database (bool): indicates whether database
                                      should be cleared. Defaults to False.
            is_update_full_tests (bool): indicates whether to update full test structure.
                                      Defaults to False.

        Returns:
            bool: True if collection was started
        """
        if self.python_executable is None:
            return False

        if self.is_running():
            return False

        args = [
            "-m",
            "pytest",
            "--collect-only",
            "--hardpy-db-url",
            self.config.database.url,
            "--hardpy-tests-name",
            self._tests_name(),
            "--hardpy-pt",
        ]

        if is_clear_database:
            args.append("--hardpy-clear-database")

<<<<<<< HEAD
        # Run collection
        process = subprocess.Popen(  # noqa: S603
=======
        self._add_config_file(args)

        subprocess.Popen(  # noqa: S603
>>>>>>> f9ac8abe
            [self.python_executable, *args],
            cwd=self._config_manager.tests_path,
            stdout=subprocess.PIPE,
            stderr=subprocess.PIPE,
        )

        # Only wait and store structure if explicitly requested
        if is_update_full_tests:
            process.wait()
            self._store_full_test_structure()

        return True

    def _store_full_test_structure(self) -> None:
        """Store the full test structure from the last collection."""
        try:
            self._reporter.update_doc_by_db()
            # Extract modules structure from the database
            modules_key = self._reporter.generate_key(DF.MODULES)
            full_structure = self._reporter.get_field(modules_key)
            self._full_test_structure = full_structure
        except Exception:  # noqa: BLE001
            self._full_test_structure = None

    def _preserve_full_test_structure(self) -> None:
        """Preserve full test structure in database when running selected tests.

        This method ensures that the complete test structure remains visible in the database
        even when only a subset of tests is executed. It handles two main scenarios:

        1. Manual collect mode: Marks non-selected tests as "skipped" with cleared timestamps
        and messages to indicate they were not executed.

        2. Automatic mode: Preserves all tests with their current statuses.

        The method creates a modified copy of the full test structure where:
        - Selected tests retain their original status and data
        - Non-selected tests (in manual mode) are marked as skipped with reset metadata
        - The complete hierarchy (modules → cases) is maintained

        This allows the UI to display the full test suite structure while clearly indicating
        which tests were actually executed in the current run.

        Note: The method fails silently if any errors occur during database operations.
        """
        if not self._full_test_structure:
            return

        try:
            self._reporter.update_doc_by_db()

            # Get current selected tests
            selected_tests = getattr(self._app.state, "selected_tests", [])
            manual_collect_mode = getattr(self._app.state, "manual_collect_mode", False)

            # Create a copy of full structure with selection info
            preserved_structure = {}
            for module_name, module_data in self._full_test_structure.items():
                preserved_module = module_data.copy()
                preserved_module_cases = {}

                if module_data.get("cases"):
                    for case_name, case_data in module_data["cases"].items():
                        full_test_path = f"{module_name}::{case_name}"
                        if manual_collect_mode:
                            is_selected = full_test_path in selected_tests
                        else:
                            is_selected = True

                        preserved_case = case_data.copy()

                        if manual_collect_mode and not is_selected:
                            preserved_case["status"] = "skipped"
                            preserved_case["start_time"] = None
                            preserved_case["stop_time"] = None
                            preserved_case["assertion_msg"] = None
                            preserved_case["msg"] = None
                        else:
                            preserved_case["status"] = case_data.get("status", "ready")

                        preserved_module_cases[case_name] = preserved_case

                preserved_module["cases"] = preserved_module_cases
                preserved_structure[module_name] = preserved_module

            # Update database with preserved structure
            modules_key = self._reporter.generate_key(DF.MODULES)
            self._reporter.set_doc_value(modules_key, preserved_structure)
            self._reporter.update_db_by_doc()

        except Exception:  # noqa: BLE001, S110
            pass

    def send_data(self, data: str) -> bool:
        """Send data to pytest subprocess.

        Args:
            data (str): Data to be sent. Can be dialog
                        box output or operator message visibility.

        Returns:
            bool: True if dialog box was confirmed/closed, else False
        """
        try:
            self._reporter.update_doc_by_db()
            key = self._reporter.generate_key(DF.OPERATOR_DATA, DF.DIALOG)
            self._reporter.set_doc_value(key, data, statestore_only=True)
            self._reporter.update_db_by_doc()
        except Exception:  # noqa: BLE001
            return False
        return True

    def send_selected_tests(self, selected_tests: list[str]) -> bool:
        """Send selected tests to the FastAPI application's state.

        Args:
            selected_tests: A list of selected test paths.

        Returns:
            bool: True if the data was sent successfully.
        """
        try:
            self._app.state.selected_tests = selected_tests
        except Exception:  # noqa: BLE001
            return False
        else:
            return True

    def is_running(self) -> bool | None:
        """Check if pytest is running.

        Returns:
            bool | None: True if self._proc is not None
        """
        return self._proc and self._proc.poll() is None

    def get_config(self) -> dict:
        """Get HardPy configuration.

        Returns:
            dict: HardPy configuration
        """
        config_manager = ConfigManager()
        return config_manager.config.model_dump()

    def _tests_name(self) -> str:
        return (
            self.config.tests_name + f" {self.config.current_test_config}"
            if self.config.current_test_config
            else self.config.tests_name
        )

    def _add_config_file(self, cmd: list) -> None:
        """Add test configuration file if specified."""
        config_name = self.config.current_test_config
        test_config_file = None

        if self.config.test_configs:
            for config in self.config.test_configs:
                if config.name == config_name:
                    test_config_file = config.file
                    break

        if test_config_file:
            logging.info(f"Using test configuration file: {test_config_file}")
            cmd.extend(["--config-file", test_config_file])<|MERGE_RESOLUTION|>--- conflicted
+++ resolved
@@ -13,13 +13,11 @@
 from hardpy.pytest_hardpy.db import DatabaseField as DF  # noqa: N817
 from hardpy.pytest_hardpy.reporter import RunnerReporter
 
-<<<<<<< HEAD
 if TYPE_CHECKING:
     from fastapi import FastAPI
-=======
+
 logging.basicConfig(level=logging.INFO)
 logger = logging.getLogger(__name__)
->>>>>>> f9ac8abe
 
 
 class PyTestWrapper:
@@ -35,8 +33,6 @@
         # before clients come in
         self._config_manager = ConfigManager()
         self.config = self._config_manager.config
-<<<<<<< HEAD
-=======
 
         # Check to see if there are any test configs defined in the TOML file
         if not self.config.test_configs:
@@ -54,7 +50,6 @@
                     logger.exception(msg)
             else:
                 logger.info("No existing test config selection found.")
->>>>>>> f9ac8abe
 
         # Store the full test structure from collection
         self._full_test_structure = None
@@ -91,7 +86,6 @@
             self.config.stand_cloud.address,
         ]
 
-<<<<<<< HEAD
         selected_tests = getattr(self._app.state, "selected_tests", None)
         if selected_tests:
             pytest_test_paths = []
@@ -104,9 +98,8 @@
                     pytest_test_paths.append(f"{test_path}.py")
 
             cmd.extend(pytest_test_paths)
-=======
+
         self._add_config_file(cmd)
->>>>>>> f9ac8abe
 
         if self.config.stand_cloud.connection_only:
             cmd.append("--sc-connection-only")
@@ -158,13 +151,10 @@
         return False
 
     def collect(
-<<<<<<< HEAD
-        self, *, is_clear_database: bool = False, is_update_full_tests: bool = False
-=======
         self,
         *,
         is_clear_database: bool = False,
->>>>>>> f9ac8abe
+        is_update_full_tests: bool = False,
     ) -> bool:
         """Perform pytest collection.
 
@@ -197,14 +187,9 @@
         if is_clear_database:
             args.append("--hardpy-clear-database")
 
-<<<<<<< HEAD
-        # Run collection
-        process = subprocess.Popen(  # noqa: S603
-=======
         self._add_config_file(args)
 
         subprocess.Popen(  # noqa: S603
->>>>>>> f9ac8abe
             [self.python_executable, *args],
             cwd=self._config_manager.tests_path,
             stdout=subprocess.PIPE,
