--- conflicted
+++ resolved
@@ -263,12 +263,8 @@
 
     private cellRendererStatus(test_topics: Case[], row_: string, rowIndex: number) {
         const test = test_topics[rowIndex];
-<<<<<<< HEAD
         const { text: widget_text, type: widget_type } = test.dialog_box.widget_info || {};
 
-=======
->>>>>>> 6d970460
-      
         return this.commonCellRender(
           <div style={{ marginTop: '0.2em', marginBottom: '0.2em' }}>
             {test.dialog_box.title_bar && (
