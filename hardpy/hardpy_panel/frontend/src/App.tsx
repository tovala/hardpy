// Copyright (c) 2024 Everypin
// GNU General Public License v3.0 (see LICENSE or https://www.gnu.org/licenses/gpl-3.0.txt)

import * as React from "react";
import { useTranslation } from "react-i18next";

import {
  Button,
  Navbar,
  Alignment,
  Classes,
  Colors,
  Menu,
  MenuItem,
  H2,
  Popover,
  Card,
} from "@blueprintjs/core";

import StartStopButton from "./button/StartStop";
import { TestRunI } from "./hardpy_test_view/SuiteList";
import SuiteList from "./hardpy_test_view/SuiteList";
import ProgressView from "./progress/ProgressView";
import TestStatus from "./hardpy_test_view/TestStatus";
import ReloadAlert from "./restart_alert/RestartAlert";
import PlaySound from "./hardpy_test_view/PlaySound";
import TestCompletionModalResult from "./hardpy_test_view/TestCompletionModalResult";

import { useAllDocs } from "use-pouchdb";

import "./App.css";

const WINDOW_WIDTH_THRESHOLDS = {
  ULTRAWIDE: 490,
  WIDE: 400,
};

const STATUS_MAP = {
  ready: "app.status.ready",
  run: "app.status.run",
  passed: "app.status.passed",
  failed: "app.status.failed",
  stopped: "app.status.stopped",
} as const;

type StatusKey = keyof typeof STATUS_MAP;

interface AppConfig {
  frontend?: {
    full_size_button?: boolean;
    sound_on?: boolean;
    modal_result?: {
      enable?: boolean;
      auto_dismiss_pass?: boolean;
      auto_dismiss_timeout?: number;
    };
  };
}

/**
 * Checks if the provided status is a valid status key.
 * @param {string} status - The status string to validate
 * @returns {boolean} True if the status is a valid StatusKey, false otherwise
 */
const isValidStatus = (status: string): status is StatusKey => {
  return status in STATUS_MAP;
};

// Global variable to track ModalResult visibility with timestamp
let isCompletionModalResultVisible = false;
let lastModalResultDismissTime = 0;
const MODAL_RESULT_DISMISS_COOLDOWN = 100; // ms

/**
 * Sets the global ModalResult visibility state and updates dismissal timestamp
 * @param {boolean} visible - The visibility state to set
 */
export const setCompletionModalResultVisible = (visible: boolean): void => {
  isCompletionModalResultVisible = visible;
  if (!visible) {
    lastModalResultDismissTime = Date.now();
  }
};

/**
 * Gets the global ModalResult visibility state
 * @returns {boolean} Current visibility state of the completion ModalResult
 */
export const getCompletionModalResultVisible = (): boolean => {
  return isCompletionModalResultVisible;
};

/**
 * Checks if we're in cooldown period after ModalResult dismissal
 * Prevents immediate space key actions after ModalResult is dismissed
 * @returns {boolean} True if within the cooldown period, false otherwise
 */
export const isInModalResultDismissCooldown = (): boolean => {
  const now = Date.now();
  return now - lastModalResultDismissTime < MODAL_RESULT_DISMISS_COOLDOWN;
};

/**
 * Finds the test case that was stopped during test execution
 * Searches through all modules and cases to find the stopped test case
 * @param {TestRunI} testRunData - The test run data to search through
 * @returns {Object|undefined} Object containing module name, case name, and optional assertion message, or undefined if not found
 */
const findStoppedTestCase = (
  testRunData: TestRunI
):
  | { moduleName: string; caseName: string; assertionMsg?: string }
  | undefined => {
  if (!testRunData.modules) return undefined;

  // First, look for explicitly stopped test cases
  for (const [moduleId, module] of Object.entries(testRunData.modules)) {
    if (module.cases) {
      for (const [caseId, testCase] of Object.entries(module.cases)) {
        if (testCase.status === "stopped") {
          return {
            moduleName: module.name || moduleId,
            caseName: testCase.name || caseId,
            assertionMsg: testCase.assertion_msg || undefined,
          };
        }
      }
    }
  }

  // If no explicitly stopped case found, return the last failed test case
  let lastFailedTestCase: any = null;
  for (const [moduleId, module] of Object.entries(testRunData.modules)) {
    if (module.cases) {
      for (const [caseId, testCase] of Object.entries(module.cases)) {
        if (testCase.status === "failed") {
          lastFailedTestCase = {
            moduleName: module.name || moduleId,
            caseName: testCase.name || caseId,
            assertionMsg: testCase.assertion_msg || undefined,
          };
        }
      }
    }
  }

  return lastFailedTestCase;
};

/**
 * Main application component for the HardPy testing interface
 * Provides the main GUI for test execution, monitoring, and result display
 * @param {Object} props - Component properties
 * @param {string} props.syncDocumentId - The id of the PouchDB document to synchronize with
 * @returns {JSX.Element} The main application component
 */
function App({ syncDocumentId }: { syncDocumentId: string }): JSX.Element {
  const { t } = useTranslation();
  const [use_end_test_sound, setUseEndTestSound] = React.useState(false);
  const [use_debug_info, setUseDebugInfo] = React.useState(false);
  const [appConfig, setAppConfig] = React.useState<AppConfig | null>(null);
  const [isConfigLoaded, setIsConfigLoaded] = React.useState(false);

  const [lastRunStatus, setLastRunStatus] = React.useState<
    StatusKey | "unknown"
  >("ready");
  const [lastProgress, setProgress] = React.useState(0);
  const [isAuthenticated, setIsAuthenticated] = React.useState(true);
  const [lastRunDuration, setLastRunDuration] = React.useState<number>(0);

  // Test completion ModalResult state
  const [showCompletionModalResult, setShowCompletionModalResult] =
    React.useState(false);
  const [testCompletionData, setTestCompletionData] = React.useState<{
    testPassed: boolean;
    testStopped: boolean;
    failedTestCases: Array<{
      moduleName: string;
      caseName: string;
      assertionMsg?: string;
    }>;
    stoppedTestCase?: {
      moduleName: string;
      caseName: string;
      assertionMsg?: string;
    };
  } | null>(null);

  const startTimeRef = React.useRef<number | null>(null);
  const [timerIntervalId, setTimerIntervalId] =
    React.useState<NodeJS.Timeout | null>(null);
  const [selectedTests, setSelectedTests] = React.useState<string[]>([]);

  /**
   * Loads HardPy configuration from the backend API on component mount
   * Initializes frontend configurations
   */
  React.useEffect(() => {
    const loadConfig = async () => {
      try {
        const response = await fetch("/api/hardpy_config");
        const config = await response.json();
        setAppConfig(config);

        // Initialize sound setting from TOML config
        if (config.frontend.sound_on !== undefined) {
          setUseEndTestSound(config.frontend.sound_on);
        }
      } catch (error) {
        console.error("Failed to load HardPy config:", error);
      } finally {
        setIsConfigLoaded(true);
      }
    };

    loadConfig();
  }, []);

  /**
   * Custom hook to determine if the window width is greater than a specified size
   * @param {number} size - The width threshold to compare against in pixels
   * @returns {boolean} True if the window width is greater than the specified size, otherwise false
   */
  const useWindowWide = (size: number): boolean => {
    const [width, setWidth] = React.useState(0);

    React.useEffect(() => {
      /**
       * Updates the current window width state
       */
      function handleResize() {
        setWidth(window.innerWidth);
      }

      window.addEventListener("resize", handleResize);
      handleResize();

      return () => {
        window.removeEventListener("resize", handleResize);
      };
    }, [setWidth]);

    return width > size;
  };

  const ultrawide = useWindowWide(WINDOW_WIDTH_THRESHOLDS.ULTRAWIDE);
  const wide = useWindowWide(WINDOW_WIDTH_THRESHOLDS.WIDE);

  /**
   * Handles ModalResult visibility changes and updates global state
   */
  const handleModalResultVisibilityChange = React.useCallback(
    (isVisible: boolean) => {
      setCompletionModalResultVisible(isVisible);
    },
    []
  );

  /**
   * Handles keyboard events for ModalResult dismissal
   * Prevents space key propagation and dismisses ModalResult on any key press
   */
  React.useEffect(() => {
    const handleKeyDown = (event: KeyboardEvent) => {
      if (showCompletionModalResult) {
        event.preventDefault();
        event.stopPropagation();
        event.stopImmediatePropagation();

        setShowCompletionModalResult(false);
        setTestCompletionData(null);

        // Additional handling for space key to prevent focus issues
        if (event.key === " ") {
          event.preventDefault();
          const activeElement = document.activeElement as HTMLElement;
          if (activeElement && activeElement.blur) {
            activeElement.blur();
          }
        }
      }
    };

    if (showCompletionModalResult) {
      document.addEventListener("keydown", handleKeyDown, {
        capture: true,
        passive: false,
      });
      return () => {
        document.removeEventListener("keydown", handleKeyDown, {
          capture: true,
        });
      };
    }
  }, [showCompletionModalResult]);

  /**
   * Manages test execution timer and duration calculation
   * Updates the test duration every second while test is running
   */
  React.useEffect(() => {
    if (lastRunStatus === "run") {
      if (startTimeRef.current !== null) {
        /**
         * Updates the test duration by calculating difference from start time
         */
        const updateDuration = () => {
          const currentTimeInSeconds = Math.floor(Date.now() / 1000);
          setLastRunDuration(currentTimeInSeconds - startTimeRef.current!);
        };

        updateDuration();

        const id = setInterval(updateDuration, 1000);
        setTimerIntervalId(id);

        return () => {
          if (id) {
            clearInterval(id);
          }
        };
      }
    } else if (timerIntervalId) {
      clearInterval(timerIntervalId);
      setTimerIntervalId(null);
    }
  }, [lastRunStatus]);

  /**
   * Finds the index of a row in a list based on its ID
   * @param {Array} rows - The list of rows to search
   * @param {string} searchTerm - The ID to search for
   * @returns {number} The index of the row, or -1 if not found
   */
  function findRowIndex(rows: { id: string }[], searchTerm: string): number {
    for (let i = 0; i < rows.length; i++) {
      if (rows[i].id === searchTerm) {
        return i;
      }
    }
    return -1;
  }

  const { rows, state, loading, error } = useAllDocs({
    include_docs: true,
  });

  /**
   * Monitors database changes and updates application state accordingly
   * Handles test status changes, progress updates, and ModalResult display
   */
  React.useEffect(() => {
    if (rows.length === 0) return;

    const index = findRowIndex(rows, syncDocumentId);
    if (index === -1) return;
    const db_row = rows[index].doc as TestRunI;
    const status = db_row.status || "";
    const progress = db_row.progress || 0;

    // Update run status if changed
    if (status !== lastRunStatus) {
      setLastRunStatus(isValidStatus(status) ? status : "unknown");
    }

    // Update progress if changed
    if (progress !== lastProgress) {
      setProgress(progress);
    }

    // Update start time and calculate duration
    if (db_row.start_time) {
      startTimeRef.current = db_row.start_time;

      if (db_row.stop_time && status !== "run") {
        const duration = db_row.stop_time - db_row.start_time;
        if (duration !== lastRunDuration) {
          setLastRunDuration(duration);
        }
      }
    }

    // Detect test completion and show ModalResult (only if enabled in config)
    const prevStatus = lastRunStatus;
    const ModalResultEnable =
      appConfig?.frontend?.modal_result?.enable ?? false;

    // Close ModalResult when test starts running (status changes to "run")
    if (prevStatus !== "run" && status === "run" && showCompletionModalResult) {
      setShowCompletionModalResult(false);
      setTestCompletionData(null);
    }

    if (
      ModalResultEnable &&
      prevStatus === "run" &&
      (status === "passed" || status === "failed" || status === "stopped") &&
      !showCompletionModalResult
    ) {
      const testPassed = status === "passed";
      const testStopped = status === "stopped";
      const failedTestCases: Array<{
        moduleName: string;
        caseName: string;
        assertionMsg?: string;
      }> = [];

      // Extract failed test cases if test failed
      if (!testPassed && !testStopped && db_row.modules) {
        Object.entries(db_row.modules).forEach(
          ([moduleId, module]: [string, any]) => {
            if (module.cases) {
              Object.entries(module.cases).forEach(
                ([caseId, testCase]: [string, any]) => {
                  if (testCase.status === "failed") {
                    failedTestCases.push({
                      moduleName: module.name || moduleId,
                      caseName: testCase.name || caseId,
                      assertionMsg: testCase.assertion_msg || undefined,
                    });
                  }
                }
              );
            }
          }
        );
      }

      const stoppedTestCase = testStopped
        ? findStoppedTestCase(db_row)
        : undefined;

      setTestCompletionData({
        testPassed,
        testStopped,
        failedTestCases,
        stoppedTestCase,
      });
      setShowCompletionModalResult(true);
    }

    // Handle authentication state based on database connection
    if (state === "error") {
      setIsAuthenticated(false);
    } else if (isAuthenticated === false) {
      setIsAuthenticated(true);
    }
  }, [
    rows,
    state,
    lastRunStatus,
    lastProgress,
    lastRunDuration,
    isAuthenticated,
    appConfig,
    showCompletionModalResult,
  ]);

  /**
<<<<<<< HEAD
   * Handles selection change from SuiteList
   */
  const handleTestsSelectionChange = (tests: string[]) => {
    setSelectedTests(tests);
  };

  /**
   * Renders the database content.
   * @returns {JSX.Element} The rendered content.
=======
   * Renders the database content including test suites and debug information
   * @returns {JSX.Element} The rendered database content component
>>>>>>> a8588f0e
   */
  const renderDbContent = (): JSX.Element => {
    if (loading && rows.length === 0) {
      return (
        <Card style={{ marginTop: "60px" }}>
          <H2>{t("app.connection")}</H2>
        </Card>
      );
    }

    if (state === "error") {
      return (
        <Card style={{ marginTop: "60px" }}>
          <H2>{t("app.dbError")}</H2>
          {error && <p>{error.message}</p>}
        </Card>
      );
    }

    if (rows.length === 0) {
      return (
        <Card style={{ marginTop: "60px" }}>
          <H2>{t("app.noEntries")}</H2>
        </Card>
      );
    }

    const index = findRowIndex(rows, syncDocumentId);
    if (index === -1) {
      return (
        <Card style={{ marginTop: "60px" }}>
          <H2>{t("app.dbError")}</H2>
          {error && <p>{error.message}</p>}
        </Card>
      );
    }

    const document_row = rows[index];

    if (!document_row) {
      return (
        <Card style={{ marginTop: "60px" }}>
          <H2>{t("app.dbError")}</H2>
          {error && <p>{error.message}</p>}
        </Card>
      );
    }

    const testRunData: TestRunI = document_row.doc as TestRunI;

    return (
      <div style={{ marginTop: "40px" }}>
        <div
          key={document_row.id}
          style={{ display: "flex", flexDirection: "row" }}
        >
          {(ultrawide || !use_debug_info) && (
            <Card
              style={{
                flexDirection: "column",
                padding: "20px",
                flexGrow: 1,
                flexShrink: 1,
                marginTop: "20px",
                marginBottom: "20px",
              }}
            >
              <SuiteList
                db_state={testRunData}
                defaultClose={!ultrawide}
                onTestsSelectionChange={handleTestsSelectionChange}
                selectedTests={selectedTests}
              ></SuiteList>
            </Card>
          )}
          {use_debug_info && (
            <Card
              style={{
                flexDirection: "column",
                padding: "20px",
                marginTop: "20px",
                marginBottom: "20px",
              }}
            >
              <pre>{JSON.stringify(testRunData, null, 2)}</pre>
            </Card>
          )}
        </div>
      </div>
    );
  };

  /**
   * Renders the settings menu with sound and debug options
   * @returns {JSX.Element} The settings menu component
   */
  const renderSettingsMenu = (): JSX.Element => {
    return (
      <Menu>
        <MenuItem
          shouldDismissPopover={false}
          text={use_end_test_sound ? t("app.soundOff") : t("app.soundOn")}
          icon={use_end_test_sound ? "volume-up" : "volume-off"}
          id="use_end_test_sound"
          onClick={() => setUseEndTestSound(!use_end_test_sound)}
        />
        <MenuItem
          shouldDismissPopover={false}
          text={use_debug_info ? t("app.debugOff") : t("app.debugOn")}
          icon={"bug"}
          id="use_debug_info"
          onClick={() => setUseDebugInfo(!use_debug_info)}
        />
      </Menu>
    );
  };

  /**
   * Renders the status text of the test run based on the current status
   * @param {StatusKey | "unknown"} status - The status to render
   * @returns {string} The translated status text
   */
  const getStatusText = (status: StatusKey | "unknown"): string => {
    if (status === "unknown") {
      return t("app.status.unknown") || "Unknown status";
    }
    return t(STATUS_MAP[status]);
  };

  const useBigButton = appConfig?.frontend?.full_size_button !== false;

  /**
   * Handles ModalResult dismissal by hiding it and clearing completion data
   */
  const handleModalResultDismiss = () => {
    setShowCompletionModalResult(false);
    setTestCompletionData(null);
  };

  return (
    <div className="App">
      <ReloadAlert reload_timeout_s={3} />

      {/* Header with navigation and status information */}
      <Navbar
        fixedToTop={true}
        style={{ background: Colors.LIGHT_GRAY4, margin: "auto" }}
      >
        <Navbar.Group align={Alignment.LEFT}>
          <Navbar.Heading id={"main-heading"}>
            <div className={"logo-smol"}></div>
            {wide && (
              <div>
                <b>{ultrawide ? t("app.title") : "HardPy"}</b>
              </div>
            )}
          </Navbar.Heading>

          {wide && <Navbar.Divider />}

          <div
            style={{
              display: "flex",
              flexDirection: wide ? "row" : "column",
              alignItems: "center",
              gap: wide ? "10px" : "2px",
              fontSize: wide ? "inherit" : "12px",
            }}
          >
            <Navbar.Heading
              id={"last-exec-heading"}
              style={{
                margin: 0,
                display: "flex",
                alignItems: "center",
                gap: "5px",
                whiteSpace: "nowrap",
                flexWrap: wide ? "nowrap" : "wrap",
              }}
            >
              <div>{t("app.lastLaunch")}</div>
              <div>{getStatusText(lastRunStatus)}</div>
              <TestStatus
                status={lastRunStatus === "unknown" ? "" : lastRunStatus}
              />
            </Navbar.Heading>

            {use_end_test_sound && (
              <PlaySound key="sound" status={lastRunStatus} />
            )}

            {wide && <Navbar.Divider />}

            <Navbar.Heading style={{ whiteSpace: "nowrap" }}>
              {t("app.duration")}: {lastRunDuration}s
            </Navbar.Heading>
          </div>

          <Navbar.Divider />
        </Navbar.Group>

        <Navbar.Group align={Alignment.RIGHT}>
          <Popover content={renderSettingsMenu()}>
            <Button className="bp3-minimal" icon="cog" />
          </Popover>
        </Navbar.Group>
      </Navbar>

      {/* Main content area with test suites and results */}
      <div 
        className={Classes.DRAWER_BODY} 
        style={{ 
          marginBottom: "60px",
          paddingBottom: useBigButton ? "120px" : "80px"
        }}
      >
        {renderDbContent()}
      </div>

      {/* Footer with progress bar and control buttons */}
      {isConfigLoaded && (
        <div
          className={Classes.DRAWER_FOOTER}
          style={{
            width: "100%",
            display: "flex",
            flexDirection: "column",
            position: "fixed",
            bottom: 0,
            background: Colors.LIGHT_GRAY5,
            margin: "auto",
          }}
        >
<<<<<<< HEAD
          <ProgressView percentage={lastProgress} status={lastRunStatus} />
        </div>
        <div style={{ flexDirection: "column" }}>
          <StartStopButton
            testing_status={lastRunStatus}
            selectedTests={selectedTests}
          />
=======
          {useBigButton ? (
            <>
              <div
                style={{
                  width: "100%",
                  padding: "10px 20px 0px 20px",
                }}
              >
                <ProgressView
                  percentage={lastProgress}
                  status={lastRunStatus}
                />
              </div>
              <div
                style={{
                  width: "100%",
                  padding: "10px 20px",
                  display: "flex",
                  justifyContent: "center",
                }}
              >
                <div style={{ width: "100%" }}>
                  <StartStopButton
                    testing_status={lastRunStatus}
                    useBigButton={true}
                  />
                </div>
              </div>
            </>
          ) : (
            <div
              style={{
                width: "100%",
                display: "flex",
                flexDirection: "row",
              }}
            >
              <div
                style={{
                  flexDirection: "column",
                  flexGrow: 1,
                  flexShrink: 1,
                  marginTop: "auto",
                  marginBottom: "auto",
                  padding: "20px",
                }}
              >
                <ProgressView
                  percentage={lastProgress}
                  status={lastRunStatus}
                />
              </div>
              <div style={{ flexDirection: "column" }}>
                <StartStopButton
                  testing_status={lastRunStatus}
                  useBigButton={false}
                />
              </div>
            </div>
          )}
>>>>>>> a8588f0e
        </div>
      )}

      {/* Test Completion ModalResult */}
      <TestCompletionModalResult
        isVisible={showCompletionModalResult}
        testPassed={testCompletionData?.testPassed || false}
        testStopped={testCompletionData?.testStopped || false}
        failedTestCases={testCompletionData?.failedTestCases || []}
        stoppedTestCase={testCompletionData?.stoppedTestCase}
        onDismiss={handleModalResultDismiss}
        onVisibilityChange={handleModalResultVisibilityChange}
        autoDismissPass={
          appConfig?.frontend?.modal_result?.auto_dismiss_pass ?? true
        }
        autoDismissTimeout={
          appConfig?.frontend?.modal_result?.auto_dismiss_timeout ?? 5
        }
      />
    </div>
  );
}

export default App;<|MERGE_RESOLUTION|>--- conflicted
+++ resolved
@@ -457,7 +457,6 @@
   ]);
 
   /**
-<<<<<<< HEAD
    * Handles selection change from SuiteList
    */
   const handleTestsSelectionChange = (tests: string[]) => {
@@ -465,12 +464,8 @@
   };
 
   /**
-   * Renders the database content.
-   * @returns {JSX.Element} The rendered content.
-=======
    * Renders the database content including test suites and debug information
    * @returns {JSX.Element} The rendered database content component
->>>>>>> a8588f0e
    */
   const renderDbContent = (): JSX.Element => {
     if (loading && rows.length === 0) {
@@ -680,11 +675,11 @@
       </Navbar>
 
       {/* Main content area with test suites and results */}
-      <div 
-        className={Classes.DRAWER_BODY} 
-        style={{ 
+      <div
+        className={Classes.DRAWER_BODY}
+        style={{
           marginBottom: "60px",
-          paddingBottom: useBigButton ? "120px" : "80px"
+          paddingBottom: useBigButton ? "120px" : "80px",
         }}
       >
         {renderDbContent()}
@@ -704,15 +699,6 @@
             margin: "auto",
           }}
         >
-<<<<<<< HEAD
-          <ProgressView percentage={lastProgress} status={lastRunStatus} />
-        </div>
-        <div style={{ flexDirection: "column" }}>
-          <StartStopButton
-            testing_status={lastRunStatus}
-            selectedTests={selectedTests}
-          />
-=======
           {useBigButton ? (
             <>
               <div
@@ -773,7 +759,6 @@
               </div>
             </div>
           )}
->>>>>>> a8588f0e
         </div>
       )}
 
