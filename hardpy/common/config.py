--- conflicted
+++ resolved
@@ -71,11 +71,8 @@
 
     address: str = "standcloud.io"
     connection_only: bool = False
-<<<<<<< HEAD
     autosync: bool = False
-=======
     api_key: str = ""
->>>>>>> 102aafde
 
 
 class HardpyConfig(BaseModel, extra="allow"):
@@ -133,15 +130,10 @@
         frontend_host: str,
         frontend_port: int,
         frontend_language: str,
-<<<<<<< HEAD
-        sc_address: str = "",
-        sc_connection_only: bool = False,
-        sc_autosync: bool = False,
-=======
         sc_address: str,
         sc_connection_only: bool,
+        sc_autosync: bool,
         sc_api_key: str,
->>>>>>> 102aafde
     ) -> None:
         """Initialize the HardPy configuration.
 
@@ -158,11 +150,8 @@
             frontend_language (str): Operator panel language.
             sc_address (str): StandCloud address.
             sc_connection_only (bool): StandCloud check availability.
-<<<<<<< HEAD
             sc_autosync (bool): StandCloud autosyncronization
-=======
             sc_api_key (str): StandCloud API key.
->>>>>>> 102aafde
         """
         self._config.tests_name = tests_name
         self._config.frontend.host = frontend_host
@@ -176,11 +165,8 @@
         self._config.database.url = self._config.database.get_url()
         self._config.stand_cloud.address = sc_address
         self._config.stand_cloud.connection_only = sc_connection_only
-<<<<<<< HEAD
         self._config.stand_cloud.autosync = sc_autosync
-=======
         self._config.stand_cloud.api_key = sc_api_key
->>>>>>> 102aafde
 
     def create_config(self, parent_dir: Path) -> None:
         """Create HardPy configuration.
