--- conflicted
+++ resolved
@@ -2,10 +2,8 @@
 
 Versions follow [Semantic Versioning](https://semver.org/): `<major>.<minor>.<patch>`.
 
-<<<<<<< HEAD
 * Add the charts view to the HardPy operator panel.
   [[PR-186](https://github.com/everypinio/hardpy/pull/186)]
-=======
 * Change the database and interface synchronization mechanism.
   The **statestore** and **runstore** databases can contain multiple documents, 
   which are defined by the frontend host name and port.
@@ -21,7 +19,6 @@
 
 * Remove the `datetime` type from the info fields in all tables.
   [[PR-188](https://github.com/everypinio/hardpy/pull/188)]
->>>>>>> 237a1d74
 
 ## HardPy 0.15.0
 
