--- conflicted
+++ resolved
@@ -15,12 +15,9 @@
       "failedTestCases": "失敗したテストケース",
       "modalResultDismissHint": "どこかをクリックするか、任意のキーを押して閉じます",
       "modalResultAutoDismissHint": "{{seconds}}秒後に自動的に閉じます...",
-<<<<<<< HEAD
       "manualCollectOn": "手動収集オン",
       "manualCollectOff": "手動収集オフ",
-=======
       "testConfigurationSelector": "テスト構成を選択する",
->>>>>>> f9ac8abe
       "status": {
         "ready": "準備完了",
         "run": "実行中",
