# Changelog

Versions follow [Semantic Versioning](https://semver.org/): `<major>.<minor>.<patch>`.

<<<<<<< HEAD
* Add marker **critical**.
  [[PR-135](https://github.com/everypinio/hardpy/pull/135)]
=======
* Change dependency behaviour when a case or module name does not exist. 
  Such a test or module will be executed.
  [[PR-130](https://github.com/everypinio/hardpy/pull/130)]
* Add the ability to add dependency from multiple tests.
  [[PR-130](https://github.com/everypinio/hardpy/pull/130)]
>>>>>>> f6d0dcbc
* Transfer frontend from CRA to Vite.
  [[PR-122](https://github.com/everypinio/hardpy/pull/122)]
* Remove bug with scrolling tests with operator messages.
  [[PR-122](https://github.com/everypinio/hardpy/pull/122)]
* Logging to **pytest.ini** is no longer configured during **HardPy** project initialization by `hardpy init`.
  [[PR-122](https://github.com/everypinio/hardpy/pull/122)]

## HardPy 0.11.2

* Fix StandCloud login support in version 3.12+.
  [[PR-134](https://github.com/everypinio/hardpy/pull/134)]

## HardPy 0.11.1

* Change **StandCloud** URL for publish test report to `/test_report`.
  [[PR-131](https://github.com/everypinio/hardpy/pull/131)]
* Add `StandCloudReader` class for reading data from **StandCloud**.
  [[PR-131](https://github.com/everypinio/hardpy/pull/131)]
* Fix the behavior with empty module start time with skipped test.
  [[PR-131](https://github.com/everypinio/hardpy/pull/131)]
* Fix the behavior with empty module stop time with skipped test.
  [[PR-129](https://github.com/everypinio/hardpy/pull/129)]
* Add Stand info to Operator panel.
  [[PR-127](https://github.com/everypinio/hardpy/pull/127)]
* Add the `tests_name` field to **hardpy.toml**.
  The `tests_name` allows to name the test suite in the operator panel.
  [[PR-126](https://github.com/everypinio/hardpy/pull/126)]
* Add CLI commands: `hardpy start`, `hardpy stop` and `hardpy status`.
  [[PR-126](https://github.com/everypinio/hardpy/pull/126)]
* Change the StandCloud API address to `/hardpy/api`.
  [[PR-125](https://github.com/everypinio/hardpy/pull/125)]

## HardPy 0.11.0

* Remove the internal **HardPy** socket on port 6525. Pytest plugin arguments `--hardpy-sh` and `--hardpy-sp`
  are left for backward compatibility with version below 0.10.1.
  [[PR-114](https://github.com/everypinio/hardpy/pull/114)]
* Add the ability to add HTML pages using `HTMLComponent` to dialog boxes and operator messages.
  [[PR-104](https://github.com/everypinio/hardpy/pull/104)]

## HardPy 0.10.1

* Fix **StandCloud** authorization process in Windows.
  [[PR-110](https://github.com/everypinio/hardpy/pull/110)]

## HardPy 0.10.0

* Add the `[stand_cloud]` section to the **hardpy.toml** configuration file.
  [[PR-85](https://github.com/everypinio/hardpy/pull/85)]
* Add the `StandCloudLoader` class to append the test result to the **StandCloud**.
  [[PR-85](https://github.com/everypinio/hardpy/pull/85)]
* Add support for **StandCloud** login and logout with `sc-login` and `sc-logout` commands.
  [[PR-85](https://github.com/everypinio/hardpy/pull/85)]
* Add **alert** field in **statestore** database.
  [[PR-85](https://github.com/everypinio/hardpy/pull/85)]
* Add alert to control panel by calling `set_alert` method in `HardpyPlugin`.
  [[PR-85](https://github.com/everypinio/hardpy/pull/85)]

## HardPy 0.9.0

* Add the ability to add images to operator messages like a dialog box.
  [[PR-95](https://github.com/everypinio/hardpy/pull/95)]
* Add non-blocking mode for operator message.
  [[PR-95](https://github.com/everypinio/hardpy/pull/95)]
* Add `clear_operator_message` function for closing operator message.
  [[PR-95](https://github.com/everypinio/hardpy/pull/95)]
* Add **font_size** parameter for operator message and dialog box text.
  [[PR-97](https://github.com/everypinio/hardpy/pull/97)]
* Add a 1 second pause between attempts in the `attempt` marker.
  [[PR-98](https://github.com/everypinio/hardpy/pull/98)]
* Fix an issue where operator messages and dialog boxes sometimes did not
  open before the browser page reloaded.
  [[PR-98](https://github.com/everypinio/hardpy/pull/98)]

## HardPy 0.8.0

* Modify API for dialog boxes with images.
  [[PR-84](https://github.com/everypinio/hardpy/pull/84)]
* Add the ability to add images to all widgets.
  [[PR-84](https://github.com/everypinio/hardpy/pull/84)]
* Add ability to add borders to images.
  [[PR-84](https://github.com/everypinio/hardpy/pull/84)]
* Fix timezone format using the **tzlocal** package.
  [[PR-79](https://github.com/everypinio/hardpy/pull/79)]
* Add ability to close `set_operator_message` with `Escape` button.
  [[PR-84](https://github.com/everypinio/hardpy/pull/84)]
* Fix skipped test case and module status. Now skipped test status is **skipped**, not **ready**.
  [[PR-77](https://github.com/everypinio/hardpy/pull/77)]
* Add an exception when entering the same selection items or step names in dialog boxes.
  [[PR-86](https://github.com/everypinio/hardpy/pull/86)]
* Add the ability to clear the **runstore** database before running hardpy
  using the the `--hardpy-clear-database` option of the **pytest-hardpy** plugin.
  [[PR-83](https://github.com/everypinio/hardpy/pull/83)]

## HardPy 0.7.0

* Add an **attempt** marker to indicate the number of attempts to run a test before it passes successfully.
  [[PR-65](https://github.com/everypinio/hardpy/pull/65)]
* Add a **get_current_attempt** method to get the current attempt number.
  [[PR-65](https://github.com/everypinio/hardpy/pull/65)]
* Add the ability to run multiple dialog boxes in a single test.
  [[PR-65](https://github.com/everypinio/hardpy/pull/65)]
* Fix the problem of freezing the dialog box in some test cases.
  [[PR-65](https://github.com/everypinio/hardpy/pull/65)]
* Add autofocus on dialog boxes (on the **Confirm** button or the first item in the list).
  [[PR-65](https://github.com/everypinio/hardpy/pull/65)]
* Remove the **progress** field from the **runstore** database.
  [[PR-66](https://github.com/everypinio/hardpy/pull/66)]
* Add the **hw_id** variable to the **test_stand** field in the database obtained from the stand computer.
  [[PR-67](https://github.com/everypinio/hardpy/pull/67)]
* Add the **location** variables to the **test_stand** field in the database.
  [[PR-66](https://github.com/everypinio/hardpy/pull/66)]
* Move the **timezone** and **driver** database variables to the **test_stand** field.
  [[PR-66](https://github.com/everypinio/hardpy/pull/66)]
* Add a schema version. The schema version is fixed to version 1.
  [[PR-66](https://github.com/everypinio/hardpy/pull/66)]
* Change **timezone** from two strings to one string.
  [[PR-69](https://github.com/everypinio/hardpy/pull/69)]
* Replace the **Flake8** linter with a **Ruff** linter.
  [[PR-58](https://github.com/everypinio/hardpy/pull/58)]

## HardPy 0.6.1

* Fix running tests with a simple `pytest` command.
  [[PR-60](https://github.com/everypinio/hardpy/pull/60)]

## HardPy 0.6.0

In HardPy, the startup principle has changed compared to version 0.5.0 and lower.
The `hardpy-panel` command is no longer available.

The HardPy project of version 0.6.0 or later must contain the file **hardpy.toml**.

* Add the ability to clear the **statestore** database before running hardpy
  using the the `--hardpy-clear-database` option of the **pytest-hardpy** plugin.
  [[PR-49](https://github.com/everypinio/hardpy/pull/49)]
* Add the **name** and **info** fields to **test_stand** in the database schema.
  [[PR-49](https://github.com/everypinio/hardpy/pull/49)]
* Add the **part_number** field to **dut** in the database schema.
  [[PR-49](https://github.com/everypinio/hardpy/pull/49)]
* Add the **attempt** field to the test case in the database schema.
  [[PR-54](https://github.com/everypinio/hardpy/pull/54)]
* Add `set_stand_name` and `set_dut_part_number` functions.
  [[PR-49](https://github.com/everypinio/hardpy/pull/49)]
* Add a hardpy template project using the `hardpy init` command.
  [[PR-44](https://github.com/everypinio/hardpy/pull/44)]
* Add a hardpy config .toml file - **hardpy.toml**.
  [[PR-44](https://github.com/everypinio/hardpy/pull/44)]
* Refactor **pytest-hardpy** plugin options.
  [[PR-44](https://github.com/everypinio/hardpy/pull/44)]
* Add CLI to hardpy as an entry point. The `hardpy-panel` command is no longer available.
  [[PR-44](https://github.com/everypinio/hardpy/pull/44)]
* Fix use of special characters in dialog boxes. ASCII symbols are passed from frontend to backend.
  [[PR-40](https://github.com/everypinio/hardpy/pull/40)]
* Fix status of stopped tests.
  [[PR-45](https://github.com/everypinio/hardpy/pull/45)]
* Fix progress bar for skipped tests. Progress bar fills to the end when tests are skipped.
  [[PR-43](https://github.com/everypinio/hardpy/pull/43)]
* Add report name generation when serial number is missing.
  [[PR-47](https://github.com/everypinio/hardpy/pull/47)]

## HardPy 0.5.1

* Add the ability to work with cloud couchdb via couchdb config.
  [[PR-51](https://github.com/everypinio/hardpy/pull/51)]

## HardPy 0.5.0

* Refactor dialog box API.
  [[PR-33](https://github.com/everypinio/hardpy/pull/33)]
* Add conda.yaml example.
  [[PR-32](https://github.com/everypinio/hardpy/pull/32)]
* Add .vscode folder.
  [[PR-32](https://github.com/everypinio/hardpy/pull/32)]
* Fix catching exceptions and displaying them in the operator panel.
  [[PR-32](https://github.com/everypinio/hardpy/pull/32)]
* Add dialog box with radiobutton, checkbox, image, multiple steps.
  [[PR-29](https://github.com/everypinio/hardpy/pull/29)]
  [[PR-31](https://github.com/everypinio/hardpy/pull/31)]
  [[PR-31](https://github.com/everypinio/hardpy/pull/31)]

## HardPy 0.4.0

* Add base dialog box, text input and numeric input.
  [[PR-24](https://github.com/everypinio/hardpy/pull/24)]
* Add dialog box invocation functionality.
  [[PR-25](https://github.com/everypinio/hardpy/pull/25)]
* Add a socket mechanism to transfer data from the uvicorn server to the pytest subprocess.
  [[PR-25](https://github.com/everypinio/hardpy/pull/25)]

## HardPy 0.3.0

* Add implementation of test dependencies without using third-party plugins.
  [[PR-15](https://github.com/everypinio/hardpy/pull/15)]
* Reduce the number of database calls.
  [[PR-12](https://github.com/everypinio/hardpy/pull/12)]
* Speed up test collection.
  [[PR-12](https://github.com/everypinio/hardpy/pull/12)]

## HardPy 0.2.0

* Add documentation page.
  [[PR-5](https://github.com/everypinio/hardpy/pull/5)]
* Remove the ability to access the `HardPyPlugin`.
  Users can now only register via the ini file.
  [[PR-6](https://github.com/everypinio/hardpy/pull/6)]

## HardPy 0.1.0

* Add pytest-hardpy and hardpy panel to the package.
  [[PR-1](https://github.com/everypinio/hardpy/pull/1)]
* Add frontend data synchronization via CouchDB data replication to PouchDB.
  [[PR-1](https://github.com/everypinio/hardpy/pull/1)]
* Add documentation.
  [[PR-1](https://github.com/everypinio/hardpy/pull/1)]
* CouchDB is the main database.
  [[PR-1](https://github.com/everypinio/hardpy/pull/1)]<|MERGE_RESOLUTION|>--- conflicted
+++ resolved
@@ -2,16 +2,13 @@
 
 Versions follow [Semantic Versioning](https://semver.org/): `<major>.<minor>.<patch>`.
 
-<<<<<<< HEAD
 * Add marker **critical**.
   [[PR-135](https://github.com/everypinio/hardpy/pull/135)]
-=======
 * Change dependency behaviour when a case or module name does not exist. 
   Such a test or module will be executed.
   [[PR-130](https://github.com/everypinio/hardpy/pull/130)]
 * Add the ability to add dependency from multiple tests.
   [[PR-130](https://github.com/everypinio/hardpy/pull/130)]
->>>>>>> f6d0dcbc
 * Transfer frontend from CRA to Vite.
   [[PR-122](https://github.com/everypinio/hardpy/pull/122)]
 * Remove bug with scrolling tests with operator messages.
