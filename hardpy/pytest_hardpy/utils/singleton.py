--- conflicted
+++ resolved
@@ -7,11 +7,7 @@
 T = TypeVar("T")
 
 
-<<<<<<< HEAD
-class SingletonMeta(type, Generic[T]):
-=======
 class SingletonMeta(type, Generic[T]):  # noqa: D101
->>>>>>> b4195fba
     _instances: dict[SingletonMeta[T], T] = {}  # noqa: RUF012
 
     def __call__(cls, *args, **kwargs) -> T:  # noqa: ANN002, ANN003
