--- conflicted
+++ resolved
@@ -336,12 +336,5 @@
 
 ### Running some instance in single stand
 
-<<<<<<< HEAD
 A user can run multiple **HardPy** instances on a single stand.
-The startup is described in the [Multiple Stand](./../examples/multiple_stands.md) example.
-=======
-```toml
-[frontend]
-language = "zh"
-```
->>>>>>> 5999b161
+The startup is described in the [Multiple Stand](./../examples/multiple_stands.md) example.