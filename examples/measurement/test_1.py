--- conflicted
+++ resolved
@@ -9,17 +9,6 @@
 pytestmark = pytest.mark.module_name("Numeric measurement")
 
 
-<<<<<<< HEAD
-@pytest.mark.case_name("Test 1")
-@pytest.mark.skip(reason="dont fail")
-def test_1():
-    meas0 = NumericMeasurement(value=1.0, name="Just a value")
-    set_case_measurement(meas0)
-    set_message(f"{meas0.value}")
-    meas1 = NumericMeasurement(value=10, unit="cm", operation=CompOp.EQ, comparison_value=10)
-    set_case_measurement(meas1)
-    meas2 = NumericMeasurement(value=9, unit="cm", operation=CompOp.EQ, comparison_value=10)
-=======
 @pytest.mark.case_name("Basic numeric operations")
 def test_basic_numeric_operations():
     meas0 = NumericMeasurement(value=1.0)
@@ -29,7 +18,6 @@
     set_case_measurement(meas1)
 
     meas2 = NumericMeasurement(value=9, operation=CompOp.EQ, comparison_value=10)
->>>>>>> 085c421a
     set_case_measurement(meas2)
 
     meas3 = NumericMeasurement(value=5, operation=CompOp.NE, comparison_value=3)
