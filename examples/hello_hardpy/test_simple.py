--- conflicted
+++ resolved
@@ -1,8 +1,2 @@
-<<<<<<< HEAD
-import time
-
-=======
->>>>>>> 085c421a
 def test_one():
-    time.sleep(10)
     assert True