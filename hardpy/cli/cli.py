--- conflicted
+++ resolved
@@ -4,10 +4,7 @@
 
 import sys
 from pathlib import Path
-<<<<<<< HEAD
-=======
 from typing import Optional
->>>>>>> b4195fba
 
 import typer
 from typing_extensions import Annotated
@@ -22,11 +19,7 @@
 
 @cli.command()
 def init(  # noqa: PLR0913
-<<<<<<< HEAD
-    tests_dir: Annotated[str | None, typer.Argument()] = None,
-=======
     tests_dir: Annotated[Optional[str], typer.Argument()] = None,  # noqa: UP007
->>>>>>> b4195fba
     create_database: bool = typer.Option(
         True,
         help="Create CouchDB database.",
@@ -124,11 +117,7 @@
 
 
 @cli.command()
-<<<<<<< HEAD
-def run(tests_dir: Annotated[str | None, typer.Argument()] = None) -> None:
-=======
 def run(tests_dir: Annotated[Optional[str], typer.Argument()] = None) -> None:  # noqa: UP007
->>>>>>> b4195fba
     """Run HardPy server.
 
     Args:
