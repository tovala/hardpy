--- conflicted
+++ resolved
@@ -127,27 +127,18 @@
         cls.tests_path = toml_path
         toml_file = toml_path / "hardpy.toml"
         if not toml_file.exists():
-            logger.error(f"File hardpy.toml not found at path: {toml_file}")  # noqa: G004
+            logger.error(f"File hardpy.toml not found at path: {toml_file}")
             return None
         try:
             with Path.open(toml_path / "hardpy.toml", "r") as f:
                 cls.obj = HardpyConfig(**rtoml.load(f))
             return cls.obj  # noqa: TRY300
-<<<<<<< HEAD
-        except rtoml.TomlParsingError as exc:
-            logger.exception(f"Error parsing TOML: {exc}")  # noqa: G004, TRY401
-        except rtoml.TomlSerializationError as exc:
-            logger.exception(f"Error parsing TOML: {exc}")  # noqa: G004, TRY401
-        except ValidationError as exc:
-            logger.exception(f"Error parsing TOML: {exc}")  # noqa: G004, TRY401
-=======
         except rtoml.TomlParsingError:
             logger.exception("Error parsing TOML")
         except rtoml.TomlSerializationError:
             logger.exception("Error parsing TOML")
         except ValidationError:
             logger.exception("Error parsing TOML")
->>>>>>> b4195fba
         return None
 
     @classmethod
