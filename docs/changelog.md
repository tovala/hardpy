--- conflicted
+++ resolved
@@ -2,16 +2,12 @@
 
 Versions follow [Semantic Versioning](https://semver.org/): `<major>.<minor>.<patch>`.
 
-<<<<<<< HEAD
 * Add `test_cli.py` and `test_config.py`.
 * Replace linter `Flake8` with a `Ruff` linter. 
-=======
-* Replace linter `Flake8` with a `Ruff` linter.
 
 ## HardPy 0.6.1
 
 * Fix running tests with a simple `pytest` command.
->>>>>>> da59e90a
 
 ## HardPy 0.6.0
 
