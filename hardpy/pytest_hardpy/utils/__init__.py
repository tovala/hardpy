--- conflicted
+++ resolved
@@ -27,6 +27,7 @@
 from hardpy.pytest_hardpy.utils.singleton import SingletonMeta
 
 __all__ = [
+    "BaseWidget",
     "CheckboxWidget",
     "ConnectionData",
     "DialogBox",
@@ -34,18 +35,7 @@
     "DuplicateSerialNumberError",
     "DuplicateTestStandLocationError",
     "DuplicateTestStandNameError",
-<<<<<<< HEAD
-    "WidgetInfoError",
-    "DialogBox",
-    "BaseWidget",
-    "TextInputWidget",
-    "NumericInputWidget",
-    "CheckboxWidget",
-    "RadiobuttonWidget",
     "ImageComponent",
-=======
-    "ImageWidget",
->>>>>>> df0d2f7b
     "MultistepWidget",
     "NodeInfo",
     "NumericInputWidget",
