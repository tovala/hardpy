{
  "app": {
      "title": "HardPy Bedienfeld",
      "lastLaunch": "Letzter Start:",
      "duration": "Dauer",
      "seconds": "s",
      "soundOn": "Ton einschalten",
      "soundOff": "Ton ausschalten",
      "debugOn": "Debug-Modus einschalten",
      "debugOff": "Debug-Modus ausschalten",
      "connection": "Verbindung wird hergestellt... 🧐🔎",
      "dbError": "Datenbankverbindungsfehler. 🙅🏽‍♀️🚫",
      "noEntries": "Keine Einträge in der Datenbank 🙅🏽‍♀️🚫",
      "stoppedTestCase": "Angehaltener Testfall",
      "failedTestCases": "Fehlgeschlagene Testfälle",
      "modalResultDismissHint": "Klicken Sie irgendwo oder drücken Sie eine Taste, um zu schließen",
      "modalResultAutoDismissHint": "Automatisches Schließen in {{seconds}} Sekunden...",
<<<<<<< HEAD
      "manualCollectOn": "Manuelle Sammlung ein",
      "manualCollectOff": "Manuelle Sammlung aus",
=======
      "testConfigurationSelector": "Testkonfiguration auswählen",
>>>>>>> f9ac8abe
      "status": {
        "ready": "Bereit",
        "run": "Läuft",
        "passed": "Bestanden",
        "failed": "Fehlgeschlagen",
        "stopped": "Gestoppt",
        "unknown": "Unbekannt"
      }
  },
  "button": {
    "start": "Starten",
    "stop": "Stoppen",
    "confirm": "Bestätigen",
    "pass": "Bestanden",
    "fail": "Fehlgeschlagen"
  },
  "error": {
    "dbConnectionTitle": "Datenbankverbindungsfehler",
    "dbConnectionMessage": "Verbindung zur Datenbank konnte nicht hergestellt werden"
  },
  "chart": {
    "dataChart": "Diagrammdaten",
    "xAxis": "X-Achse",
    "yAxis": "Y-Achse",
    "chart": "Diagramm",
    "showChart": "Diagramm anzeigen {{title}}",
    "fullscreenButton": "Diagramm im Vollbildmodus öffnen",
    "series": "Reihe {{number}}"
  },
  "operatorDialog": {
    "defaultTitle": "Nachricht",
    "imageAlt": "Operator-Nachrichtenbild",
    "htmlCodeTitle": "HTML-Code",
    "htmlLinkTitle": "HTML-Link",
    "enterAnswer": "Antwort eingeben",
    "fieldNotEmpty": "Das Feld darf nicht leer sein",
    "notificationTitle": "Benachrichtigung",
    "notificationDesc": "Das Fenster wurde geschlossen. Tests gestoppt.",
    "numericInputError": "Bitte geben Sie eine Zahl ein",
    "radioButtonError": "Bitte wählen Sie eine Option",
    "checkboxError": "Bitte wählen Sie mindestens eine Option"
  },
  "suiteList": {
    "loadingTests": "Tests werden geladen... 🤔",
    "refreshHint": "Versuchen Sie, die Seite zu aktualisieren.",
    "standName": "Standortname",
    "status": "Status",
    "startTime": "Startzeit",
    "finishTime": "Endzeit",
    "alert": "Warnung"
  },
  "testSuite": {
    "nameColumn": "Name",
    "dataColumn": "Daten",
    "loading": "Wird geladen...",
    "stubName": "Testgruppe",
    "runSelectedTests": "{{count}} ausgewählte Tests ausführen",
    "noTestsSelected": "Keine Tests ausgewählt",
    "testsStarted": "{{count}} Tests gestartet",
    "startError": "Fehler beim Starten der Tests",
    "connectionError": "Verbindungsfehler",
    "selectionColumn": "Auswählen",
    "skipped": "Übersprungen"
  }
}<|MERGE_RESOLUTION|>--- conflicted
+++ resolved
@@ -15,12 +15,9 @@
       "failedTestCases": "Fehlgeschlagene Testfälle",
       "modalResultDismissHint": "Klicken Sie irgendwo oder drücken Sie eine Taste, um zu schließen",
       "modalResultAutoDismissHint": "Automatisches Schließen in {{seconds}} Sekunden...",
-<<<<<<< HEAD
       "manualCollectOn": "Manuelle Sammlung ein",
       "manualCollectOff": "Manuelle Sammlung aus",
-=======
       "testConfigurationSelector": "Testkonfiguration auswählen",
->>>>>>> f9ac8abe
       "status": {
         "ready": "Bereit",
         "run": "Läuft",
