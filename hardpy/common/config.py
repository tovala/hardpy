# Copyright (c) 2024 Everypin
# GNU General Public License v3.0 (see LICENSE or https://www.gnu.org/licenses/gpl-3.0.txt)
from __future__ import annotations

from logging import getLogger
from pathlib import Path

import tomli
import tomli_w
from pydantic import BaseModel, ConfigDict, Field, ValidationError

from hardpy.common.singleton import SingletonMeta

logger = getLogger(__name__)


class DatabaseConfig(BaseModel):
    """Database configuration."""

    model_config = ConfigDict(extra="forbid")

    user: str = "dev"
    password: str = "dev"
    host: str = "localhost"
    port: int = 5984
    doc_id: str = Field(exclude=True, default="")
    url: str = Field(exclude=True, default="")

    def model_post_init(self, __context) -> None:  # noqa: ANN001,PYI063
        """Get database connection url."""
        self.url = self.get_url()

    def get_url(self) -> str:
        """Get database connection url.

        Returns:
            str: database connection url
        """
        credentials = f"{self.user}:{self.password}"
        uri = f"{self.host}:{self.port!s}"
        return f"http://{credentials}@{uri}/"


class FrontendConfig(BaseModel):
    """Frontend configuration."""

    model_config = ConfigDict(extra="forbid")

    host: str = "localhost"
    url: str = "localhost"
    port: int = 8000
    language: str = "en"
    full_size_button: bool = False
    sound_on: bool = False
    manual_collect: bool = False
    measurement_display: bool = True
    modal_result: ModalResultConfig = Field(default_factory=lambda: ModalResultConfig())


class ModalResultConfig(BaseModel):
    """Modal result configuration."""

    model_config = ConfigDict(extra="forbid")

    enable: bool = False
    auto_dismiss_pass: bool = True
    auto_dismiss_timeout: int = 5


class StandCloudConfig(BaseModel):
    """StandCloud configuration."""

    model_config = ConfigDict(extra="forbid")

    address: str = "standcloud.io"
    connection_only: bool = False
    autosync: bool = False
    autosync_timeout: int = 30  # 30 minutes
    api_key: str = ""


class TestConfig(BaseModel):
    """Test configuration entry."""

    model_config = ConfigDict(extra="allow")

    name: str
    description: str = ""
    file: str | None = None


class TestConfigs(BaseModel):
    """Test configurations container."""

    model_config = ConfigDict(extra="allow")

    available: list[str] = []


class TestConfig(BaseModel):
    """Test configuration entry."""

    model_config = ConfigDict(extra="allow")

    name: str
    description: str = ""
    file: str | None = None


class TestConfigs(BaseModel):
    """Test configurations container."""

    model_config = ConfigDict(extra="allow")

    available: list[str] = []


class HardpyConfig(BaseModel, extra="allow"):
    """HardPy configuration."""

    model_config = ConfigDict(extra="forbid")

    title: str = "HardPy TOML config"
    tests_name: str = ""
    database: DatabaseConfig = DatabaseConfig()
    database_frontend: DatabaseConfig = DatabaseConfig()
    frontend: FrontendConfig = FrontendConfig()
    stand_cloud: StandCloudConfig = StandCloudConfig()
    current_test_config: str = ""
<<<<<<< HEAD
    test_configs: list[TestConfig] | None = None
    sound_on: bool = False
    enable_test_pass_fail_modal: bool = False
=======
    test_configs: list[TestConfig] = []
>>>>>>> 085c421a

    def model_post_init(self, __context) -> None:  # noqa: ANN001,PYI063
        """Get database document name."""
        self.database.doc_id = self.get_doc_id()

    def get_doc_id(self) -> str:
        """Update database document name."""
        return f"{self.frontend.host}_{self.frontend.port}"


class ConfigManager(metaclass=SingletonMeta):
    """HardPy configuration manager."""

    def __init__(self) -> None:
        self._config = HardpyConfig()
        self._tests_path = Path.cwd()

    @property
    def config(self) -> HardpyConfig:
        """Get HardPy configuration.

        Returns:
            HardpyConfig: HardPy configuration
        """
        return self._config

    @property
    def tests_path(self) -> Path:
        """Get tests path.

        Returns:
            Path: HardPy tests path
        """
        return self._tests_path

    def init_config(  # noqa: PLR0913
        self,
        tests_name: str,
        database_user: str,
        database_password: str,
        database_host: str,
        database_port: int,
        frontend_host: str,
        frontend_port: int,
        frontend_language: str,
        sc_address: str,
        sc_connection_only: bool,
        sc_autosync: bool,
        sc_api_key: str,
    ) -> None:
        """Initialize the HardPy configuration.

        Only call once to create a configuration.

        Args:
            tests_name (str): Tests suite name.
            database_user (str): Database user name.
            database_password (str): Database password.
            database_host (str): Database host.
            database_port (int): Database port.
            frontend_host (str): Operator panel host.
            frontend_port (int): Operator panel port.
            frontend_language (str): Operator panel language.
            sc_address (str): StandCloud address.
            sc_connection_only (bool): StandCloud check availability.
            sc_autosync (bool): StandCloud auto syncronization.
            sc_api_key (str): StandCloud API key.
        """
        self._config.tests_name = tests_name
        self._config.frontend.host = frontend_host
        self._config.frontend.port = frontend_port
        self._config.frontend.language = frontend_language
        self._config.database.user = database_user
        self._config.database.password = database_password
        self._config.database.host = database_host
        self._config.database.port = database_port
        self._config.database.doc_id = self._config.get_doc_id()
        self._config.database.url = self._config.database.get_url()
        self._config.stand_cloud.address = sc_address
        self._config.stand_cloud.connection_only = sc_connection_only
        self._config.stand_cloud.autosync = sc_autosync
        self._config.stand_cloud.api_key = sc_api_key

    def create_config(self, parent_dir: Path) -> None:
        """Create HardPy configuration.

        Args:
            parent_dir (Path): Configuration file parent directory.
        """
<<<<<<< HEAD
        if not cls.obj.stand_cloud.address:
            del cls.obj.stand_cloud
        if not cls.obj.tests_name:
            del cls.obj.tests_name

        # Get the model dump and exclude None values for TOML compatibility
        config_dict = cls.obj.model_dump(exclude_none=True)

        # Clean nested None values that exclude_none=True might miss
        config_dict = cls._clean_none_values(config_dict)
        config_str = tomli_w.dumps(config_dict)
        with Path.open(parent_dir / "hardpy.toml", "w") as file:
            file.write(config_str)

    @classmethod
    def _clean_none_values(cls, obj: any) -> any:
        """Recursively remove None values from nested dictionaries and lists."""
        if isinstance(obj, dict):
            return {
                k: cls._clean_none_values(v) for k, v in obj.items() if v is not None
}
        if isinstance(obj, list):
            return [cls._clean_none_values(item) for item in obj if item is not None]
        return obj

    @classmethod
    def read_config(cls, toml_path: Path) -> HardpyConfig | None:
=======
        # test_config is filled in by the user as an array
        config_str = tomli_w.dumps(self._config.model_dump(exclude="test_configs"))
        with Path.open(parent_dir / "hardpy.toml", "w") as file:
            file.write(config_str)

    def read_config(self, toml_path: Path) -> HardpyConfig | None:
>>>>>>> 085c421a
        """Read HardPy configuration.

        Args:
            toml_path (Path): hardpy.toml file path.

        Returns:
            HardpyConfig | None: HardPy configuration
        """
        self._tests_path = toml_path
        toml_file = toml_path / "hardpy.toml"
        if not toml_file.exists():
            # TODO (xorialexandrov): Add a log that cannot cause tests to fail
            return None
        try:
            with Path.open(toml_path / "hardpy.toml", "rb") as f:
                toml_data = tomli.load(f)
        except tomli.TOMLDecodeError as exc:
            msg = f"Error parsing TOML: {exc}"
            logger.exception(msg)
            return None

        try:
            self._config = HardpyConfig(**toml_data)
        except ValidationError:
            logger.exception("Error parsing TOML")
            return None
        return self._config

    def set_current_test_config(self, config_name: str) -> None:
        """Set current test configuration.

        Args:
            config_name (str): Test configuration name
        """
<<<<<<< HEAD
        return cls.tests_path

    @classmethod
    def get_test_configs(cls) -> TestConfigs:
        """Get test configurations for statestore.

        Returns:
            TestConfigs: Test configurations with current and available
        """
        available_configs = [config.name for config in cls.obj.test_configs]

        return TestConfigs(
            available = available_configs,
        )

    @classmethod
    def set_current_test_config(cls, config_name: str) -> None:
        """Set current test configuration.

        Args:
            config_name (str): Test configuration name
        """
        available_configs = [config.name for config in cls.obj.test_configs]
        if config_name in available_configs:
            cls.obj.current_test_config = config_name
        else:
            logger.warning("Test configuration '%s' \
                           not found among available configurations.", config_name)

    @classmethod
    def get_current_test_config(cls) -> str:
        """Get current test configuration.

        Returns:
            str: Current test configuration name
        """
        return cls.obj.current_test_config

    @classmethod
    def get_test_config_file(cls, config_name: str) -> str | None:
        """Get test configuration file by name.

        Args:
            config_name (str): Test configuration name

        Returns:
            str | None: Test configuration file or None if not found
        """
        if cls.obj.test_configs is None:
            return None
        for config in cls.obj.test_configs:
            if config.name == config_name:
                return config.file
        return None
=======
        if self._config.test_configs == []:
            logger.warning("No test configurations available.")
            return

        available_configs = [config.name for config in self._config.test_configs]
        if config_name in available_configs:
            self._config.current_test_config = config_name
        else:
            msg = (
                f"Test configuration {config_name} not ",
                "found among available configurations.",
            )
            logger.warning(msg)
>>>>>>> 085c421a
<|MERGE_RESOLUTION|>--- conflicted
+++ resolved
@@ -47,7 +47,6 @@
     model_config = ConfigDict(extra="forbid")
 
     host: str = "localhost"
-    url: str = "localhost"
     port: int = 8000
     language: str = "en"
     full_size_button: bool = False
@@ -97,24 +96,6 @@
     available: list[str] = []
 
 
-class TestConfig(BaseModel):
-    """Test configuration entry."""
-
-    model_config = ConfigDict(extra="allow")
-
-    name: str
-    description: str = ""
-    file: str | None = None
-
-
-class TestConfigs(BaseModel):
-    """Test configurations container."""
-
-    model_config = ConfigDict(extra="allow")
-
-    available: list[str] = []
-
-
 class HardpyConfig(BaseModel, extra="allow"):
     """HardPy configuration."""
 
@@ -127,13 +108,7 @@
     frontend: FrontendConfig = FrontendConfig()
     stand_cloud: StandCloudConfig = StandCloudConfig()
     current_test_config: str = ""
-<<<<<<< HEAD
-    test_configs: list[TestConfig] | None = None
-    sound_on: bool = False
-    enable_test_pass_fail_modal: bool = False
-=======
     test_configs: list[TestConfig] = []
->>>>>>> 085c421a
 
     def model_post_init(self, __context) -> None:  # noqa: ANN001,PYI063
         """Get database document name."""
@@ -223,42 +198,12 @@
         Args:
             parent_dir (Path): Configuration file parent directory.
         """
-<<<<<<< HEAD
-        if not cls.obj.stand_cloud.address:
-            del cls.obj.stand_cloud
-        if not cls.obj.tests_name:
-            del cls.obj.tests_name
-
-        # Get the model dump and exclude None values for TOML compatibility
-        config_dict = cls.obj.model_dump(exclude_none=True)
-
-        # Clean nested None values that exclude_none=True might miss
-        config_dict = cls._clean_none_values(config_dict)
-        config_str = tomli_w.dumps(config_dict)
-        with Path.open(parent_dir / "hardpy.toml", "w") as file:
-            file.write(config_str)
-
-    @classmethod
-    def _clean_none_values(cls, obj: any) -> any:
-        """Recursively remove None values from nested dictionaries and lists."""
-        if isinstance(obj, dict):
-            return {
-                k: cls._clean_none_values(v) for k, v in obj.items() if v is not None
-}
-        if isinstance(obj, list):
-            return [cls._clean_none_values(item) for item in obj if item is not None]
-        return obj
-
-    @classmethod
-    def read_config(cls, toml_path: Path) -> HardpyConfig | None:
-=======
         # test_config is filled in by the user as an array
         config_str = tomli_w.dumps(self._config.model_dump(exclude="test_configs"))
         with Path.open(parent_dir / "hardpy.toml", "w") as file:
             file.write(config_str)
 
     def read_config(self, toml_path: Path) -> HardpyConfig | None:
->>>>>>> 085c421a
         """Read HardPy configuration.
 
         Args:
@@ -293,62 +238,6 @@
         Args:
             config_name (str): Test configuration name
         """
-<<<<<<< HEAD
-        return cls.tests_path
-
-    @classmethod
-    def get_test_configs(cls) -> TestConfigs:
-        """Get test configurations for statestore.
-
-        Returns:
-            TestConfigs: Test configurations with current and available
-        """
-        available_configs = [config.name for config in cls.obj.test_configs]
-
-        return TestConfigs(
-            available = available_configs,
-        )
-
-    @classmethod
-    def set_current_test_config(cls, config_name: str) -> None:
-        """Set current test configuration.
-
-        Args:
-            config_name (str): Test configuration name
-        """
-        available_configs = [config.name for config in cls.obj.test_configs]
-        if config_name in available_configs:
-            cls.obj.current_test_config = config_name
-        else:
-            logger.warning("Test configuration '%s' \
-                           not found among available configurations.", config_name)
-
-    @classmethod
-    def get_current_test_config(cls) -> str:
-        """Get current test configuration.
-
-        Returns:
-            str: Current test configuration name
-        """
-        return cls.obj.current_test_config
-
-    @classmethod
-    def get_test_config_file(cls, config_name: str) -> str | None:
-        """Get test configuration file by name.
-
-        Args:
-            config_name (str): Test configuration name
-
-        Returns:
-            str | None: Test configuration file or None if not found
-        """
-        if cls.obj.test_configs is None:
-            return None
-        for config in cls.obj.test_configs:
-            if config.name == config_name:
-                return config.file
-        return None
-=======
         if self._config.test_configs == []:
             logger.warning("No test configurations available.")
             return
@@ -361,5 +250,4 @@
                 f"Test configuration {config_name} not ",
                 "found among available configurations.",
             )
-            logger.warning(msg)
->>>>>>> 085c421a
+            logger.warning(msg)