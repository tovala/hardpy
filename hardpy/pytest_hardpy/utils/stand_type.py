--- conflicted
+++ resolved
@@ -148,11 +148,7 @@
     """Represents a chart with data and labels.
 
     Args:
-<<<<<<< HEAD
-        chart_type (ChartType | None): chart type.
-=======
         type (ChartType | None): chart type.
->>>>>>> b76509a8
         title (str | None): chart title.
         x_label (str | None): X label.
         y_label (str | None): Y label.
@@ -161,25 +157,6 @@
     @model_validator(mode="after")
     def validate_lines(self) -> Chart:
         """Validate field requirements based on selected operation."""
-<<<<<<< HEAD
-        if len(self.x_data) != len(self.y_data):
-            msg = "x_data, y_data, must be equal length"
-            raise ValueError(msg)
-
-        if len(self.x_data) != len(self.marker_name):
-            msg = "x_data, marker_name, must be equal length"
-            raise ValueError(msg)
-
-        if len(self.x_data):
-            for i in range(len(self.x_data)):
-                if self.x_data[i] != self.y_data[i]:
-                    msg = "x_data and y_data must have the same length"
-                    raise ValueError(msg)
-
-        return self
-
-    def add_line(
-=======
         self._diff_list_len_validator(self.x_data, self.y_data)
         self._diff_list_len_validator(self.x_data, self.marker_name)
 
@@ -192,31 +169,16 @@
         return self
 
     def add_series(
->>>>>>> b76509a8
         self,
         x_data: list[int | float],
         y_data: list[int | float],
         marker_name: str | None = None,
     ) -> None:
-<<<<<<< HEAD
-        """Add line to chart.
-=======
         """Add data series to chart.
->>>>>>> b76509a8
 
         Args:
             x_data (list[int | float]): X data.
             y_data (list[int | float]): Y data.
-<<<<<<< HEAD
-            marker_name (str | None): marker name.
-        """
-        if len(x_data) != len(y_data):
-            msg = "x_data and y_data must have the same length"
-            raise ValueError(msg)
-        self.x_data.append(x_data)
-        self.y_data.append(y_data)
-        self.marker_name.append(marker_name)
-=======
             marker_name (str | None): series marker name.
         """
         self._diff_list_len_validator(x_data, y_data)
@@ -233,5 +195,4 @@
     def _empty_list_validator(self, data: list) -> None:
         if len(data) == 0:
             msg = "data series cannot be empty"
-            raise ValueError(msg)
->>>>>>> b76509a8
+            raise ValueError(msg)