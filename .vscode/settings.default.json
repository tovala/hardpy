--- conflicted
+++ resolved
@@ -9,11 +9,7 @@
         "editor.defaultFormatter": "charliermarsh.ruff"
     },
     "evenBetterToml.formatter.alignComments": true,
-<<<<<<< HEAD
-    "evenBetterToml.formatter.alignEntries": true,
-=======
     "evenBetterToml.formatter.alignEntries": false,
->>>>>>> b4195fba
     "evenBetterToml.formatter.allowedBlankLines": 2,
     "evenBetterToml.formatter.arrayAutoCollapse": true,
     "evenBetterToml.formatter.columnWidth": 88,
