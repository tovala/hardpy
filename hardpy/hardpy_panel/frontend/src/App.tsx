--- conflicted
+++ resolved
@@ -45,11 +45,7 @@
 
 type StatusKey = keyof typeof STATUS_MAP;
 
-<<<<<<< HEAD
-interface HardpyConfig {
-=======
 interface AppConfig {
->>>>>>> 5de547c2
   frontend?: {
     full_size_button?: boolean;
     modal_result?: {
@@ -161,11 +157,7 @@
   const { t } = useTranslation();
   const [use_end_test_sound, setUseEndTestSound] = React.useState(false);
   const [use_debug_info, setUseDebugInfo] = React.useState(false);
-<<<<<<< HEAD
-  const [appConfig, setAppConfig] = React.useState<HardpyConfig | null>(null);
-=======
   const [appConfig, setAppConfig] = React.useState<AppConfig | null>(null);
->>>>>>> 5de547c2
   const [isConfigLoaded, setIsConfigLoaded] = React.useState(false);
 
   const [lastRunStatus, setLastRunStatus] = React.useState<
