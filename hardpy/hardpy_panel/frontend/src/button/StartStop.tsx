// Copyright (c) 2024 Everypin
// GNU General Public License v3.0 (see LICENSE or https://www.gnu.org/licenses/gpl-3.0.txt)

import * as React from "react";
import { AnchorButton, AnchorButtonProps } from "@blueprintjs/core";
import { withTranslation, WithTranslation } from "react-i18next";

type Props = {
  testing_status: string;
  useBigButton?: boolean;
} & WithTranslation;

type State = {
  isStopButtonDisabled: boolean;
};

// Global variables for ModalResult state
declare let isCompletionModalResultVisible: boolean;
declare let lastModalResultDismissTime: number;
declare const MODAL_RESULT_DISMISS_COOLDOWN: number;

/**
 * A React component that renders a start/stop button for controlling a testing process.
 * The button's behavior and appearance depend on the testing status.
 * Handles space key events for keyboard control and prevents actions during modal display.
 */
class StartStopButton extends React.Component<Props, State> {
  private stopButtonTimer: NodeJS.Timeout | null = null;

  constructor(props: Props) {
    super(props);
    this.state = {
      isStopButtonDisabled: false,
    };
    this.hardpy_start = this.hardpy_start.bind(this);
    this.hardpy_stop = this.hardpy_stop.bind(this);
  }

  /**
   * Makes a fetch call to the specified URI.
   * @param {string} uri - The URI to which the fetch request is made.
   * @private
   */
  private hardpy_call(uri: string): void {
    fetch(uri)
      .then((response) => {
        if (response.ok) {
          return response.text();
        } else {
          console.log(
            this.props.t("error.requestFailed", { status: response.status })
          );
        }
      })
      .catch((error) => {
        console.log(this.props.t("error.requestError", { error }));
      });
  }

  /**
   * Initiates the start process by making a call to the 'api/start' endpoint.
   * @private
   */
  private hardpy_start(): void {
    console.log("StartStopButton: Starting test execution");
    this.hardpy_call("api/start");
  }

  /**
   * Initiates the stop process by making a call to the 'api/stop' endpoint.
   * Temporarily disables the stop button to prevent multiple rapid clicks.
   * @private
   */
  private hardpy_stop(): void {
    if (this.state.isStopButtonDisabled) {
      return;
    }
    console.log("StartStopButton: Stopping test execution");
    this.hardpy_call("api/stop");

    // Disable the stop button for some time to prevent multiple rapid clicks
    this.setState({ isStopButtonDisabled: true });
    this.stopButtonTimer = setTimeout(() => {
      this.setState({ isStopButtonDisabled: false });
    }, 500);
  }

  /**
   * Checks if any dialog is currently open in the application.
   * Searches for both Blueprint.js dialogs and standard ARIA dialogs.
   * @returns {boolean} True if a dialog is open and visible, false otherwise.
   */
  private isDialogOpen(): boolean {
    const blueprintDialogs = document.querySelectorAll(".bp3-dialog");
    for (const dialog of blueprintDialogs) {
      const style = window.getComputedStyle(dialog);
      if (style.display !== "none" && style.visibility !== "hidden") {
        return true;
      }
    }

    const ariaDialogs = document.querySelectorAll('[role="dialog"]');
    for (const dialog of ariaDialogs) {
      const style = window.getComputedStyle(dialog);
      if (style.display !== "none" && style.visibility !== "hidden") {
        return true;
      }
    }

    return false;
  }

  /**
   * Checks if the completion ModalResult is currently visible.
   * First attempts to use the global variable, falls back to DOM inspection.
   * @returns {boolean} True if the completion ModalResult is visible, false otherwise.
   */
  private isCompletionModalResultVisible(): boolean {
    try {
      if (typeof isCompletionModalResultVisible !== "undefined") {
        return isCompletionModalResultVisible;
      }
    } catch (error) {
      console.warn(
        "StartStopButton: Could not access global ModalResult visibility variable"
      );
    }

    // Fallback: check if ModalResult element exists in DOM by z-index
    const ModalResultElements = document.querySelectorAll(
      '[style*="z-index: 9999"]'
    );
    return ModalResultElements.length > 0;
  }

  /**
   * Checks if the application is in the cooldown period after ModalResult dismissal.
   * Prevents immediate space key actions after the ModalResult is dismissed.
   * @returns {boolean} True if within the cooldown period, false otherwise.
   */
  private isInModalResultDismissCooldown(): boolean {
    try {
      if (
        typeof lastModalResultDismissTime !== "undefined" &&
        typeof MODAL_RESULT_DISMISS_COOLDOWN !== "undefined"
      ) {
        const now = Date.now();
        return now - lastModalResultDismissTime < MODAL_RESULT_DISMISS_COOLDOWN;
      }
    } catch (error) {
      console.warn("StartStopButton: Could not access cooldown variables");
    }
    return false;
  }

  /**
   * Handles the space keydown event to start or stop the testing process.
   * Prevents space key actions when ModalResult is visible or during cooldown period.
   * Also prevents action when dialogs are open or interactive elements are focused.
   * @param {KeyboardEvent} event - The keyboard event object
   */
  private readonly handleSpaceKey = (event: KeyboardEvent): void => {
    // Only handle Space key, let other keys pass through
    if (event.key !== " ") {
      return;
    }

    // Check if completion ModalResult is visible
    if (this.isCompletionModalResultVisible()) {
      event.preventDefault();
      event.stopPropagation();
      return;
    }

    // Check if we're in cooldown period after ModalResult dismissal
    if (this.isInModalResultDismissCooldown()) {
      event.preventDefault();
      event.stopPropagation();
      return;
    }

    // Don't handle space if any dialog is open
    if (this.isDialogOpen()) {
      return;
    }

    const target = event.target as HTMLElement;
    if (!target) return;

<<<<<<< HEAD
=======
    // Don't handle space if focused on interactive elements
>>>>>>> 90f1b6d5
    const interactiveElements = ["INPUT", "TEXTAREA", "SELECT", "BUTTON"];
    if (
      interactiveElements.includes(target.tagName) ||
      target.isContentEditable
    ) {
      return;
    }

    event.preventDefault();
    const is_testing_in_progress = this.props.testing_status == "run";
    is_testing_in_progress ? this.hardpy_stop() : this.hardpy_start();
  };

  /**
   * Handles the button click event to start the testing process.
   * Prevents button clicks when ModalResult is visible or during cooldown period.
   * @private
   */
  private readonly handleButtonClick = (): void => {
    // Check if completion ModalResult is visible
    if (this.isCompletionModalResultVisible()) {
      return;
    }

    // Check if we're in cooldown period after ModalResult dismissal
    if (this.isInModalResultDismissCooldown()) {
      return;
    }

    this.hardpy_start();
  };

  /**
   * Adds an event listener for the keydown event when the component is mounted.
   * Uses bubbling phase to not interfere with other capture phase listeners.
   */
  componentDidMount(): void {
    window.addEventListener("keydown", this.handleSpaceKey);
  }

  /**
   * Removes the event listener for the keydown event when the component is unmounted.
   * Also clears any pending timers to prevent memory leaks.
   */
  componentWillUnmount(): void {
    window.removeEventListener("keydown", this.handleSpaceKey);
    if (this.stopButtonTimer) {
      clearTimeout(this.stopButtonTimer);
    }
  }

  /**
   * Renders the Start/Stop button with appropriate properties based on the testing status.
   * Shows stop button when testing is in progress, start button otherwise.
   * @returns {React.ReactNode} The Start/Stop button component.
   */
  render(): React.ReactNode {
    const { t, testing_status, useBigButton = false } = this.props;
    const is_testing: boolean = testing_status == "run";
    const button_id: string = "start-stop-button";

    if (useBigButton) {
      const bigButtonStyle = {
        width: "100%",
        height: "96px",
        fontSize: "24px",
        fontWeight: "bold",
      };

      const iconStyle = {
        fontSize: "28px",
        marginLeft: "12px",
      };

      const stop_button: AnchorButtonProps = {
        text: t("button.stop"),
        intent: "danger",
        large: true,
        rightIcon: <span style={iconStyle}>&#9632;</span>,
        onClick: this.hardpy_stop,
        id: button_id,
        fill: true,
        style: bigButtonStyle,
      };

      const start_button: AnchorButtonProps = {
        text: t("button.start"),
        intent: is_testing ? undefined : "primary",
        large: true,
        rightIcon: <span style={iconStyle}>&#9658;</span>,
        onClick: this.handleButtonClick,
        id: button_id,
        disabled: this.state.isStopButtonDisabled,
        fill: true,
        style: bigButtonStyle,
      };

      return <AnchorButton {...(is_testing ? stop_button : start_button)} />;
    } else {
      const stop_button: AnchorButtonProps = {
        text: t("button.stop"),
        intent: "danger",
        large: true,
        rightIcon: "stop",
        onClick: this.hardpy_stop,
        id: button_id,
      };

      const start_button: AnchorButtonProps = {
        text: t("button.start"),
        intent: is_testing ? undefined : "primary",
        large: true,
        rightIcon: "play",
        onClick: this.handleButtonClick,
        id: button_id,
        disabled: this.state.isStopButtonDisabled,
      };

      return <AnchorButton {...(is_testing ? stop_button : start_button)} />;
    }
  }
}

export default withTranslation()(StartStopButton);<|MERGE_RESOLUTION|>--- conflicted
+++ resolved
@@ -187,10 +187,7 @@
     const target = event.target as HTMLElement;
     if (!target) return;
 
-<<<<<<< HEAD
-=======
     // Don't handle space if focused on interactive elements
->>>>>>> 90f1b6d5
     const interactiveElements = ["INPUT", "TEXTAREA", "SELECT", "BUTTON"];
     if (
       interactiveElements.includes(target.tagName) ||
