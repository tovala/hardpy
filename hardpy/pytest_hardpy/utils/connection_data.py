# Copyright (c) 2024 Everypin
# GNU General Public License v3.0 (see LICENSE or https://www.gnu.org/licenses/gpl-3.0.txt)

from socket import gethostname

from hardpy.pytest_hardpy.utils.singleton import SingletonMeta


class ConnectionData(metaclass=SingletonMeta):
    """Connection data storage."""

<<<<<<< HEAD
    def __init__(self) -> None:
        self.database_url: str = ""
        self.socket_host: str = gethostname()
        self.socket_port: int = 6525
=======
    def __init__(self):
        if not self._initialized:
            self.database_url: str = "http://dev:dev@localhost:5984/"
            self.socket_host: str = gethostname()
            self.socket_port: int = 6525
            self._initialized = True
>>>>>>> 605b05fb
<|MERGE_RESOLUTION|>--- conflicted
+++ resolved
@@ -9,16 +9,7 @@
 class ConnectionData(metaclass=SingletonMeta):
     """Connection data storage."""
 
-<<<<<<< HEAD
     def __init__(self) -> None:
-        self.database_url: str = ""
+        self.database_url: str = "http://dev:dev@localhost:5984/"
         self.socket_host: str = gethostname()
-        self.socket_port: int = 6525
-=======
-    def __init__(self):
-        if not self._initialized:
-            self.database_url: str = "http://dev:dev@localhost:5984/"
-            self.socket_host: str = gethostname()
-            self.socket_port: int = 6525
-            self._initialized = True
->>>>>>> 605b05fb
+        self.socket_port: int = 6525